#!/bin/sh
<<<<<<< HEAD
ipython -i AbstractClasses/PadAnalysis.py -- $@
=======
echo $1 $2 $3
ipython -i AbstractClasses/PadAnalysis.py $1 -- $2 $3 $4
>>>>>>> f9650ab2
<|MERGE_RESOLUTION|>--- conflicted
+++ resolved
@@ -1,7 +1,3 @@
 #!/bin/sh
-<<<<<<< HEAD
-ipython -i AbstractClasses/PadAnalysis.py -- $@
-=======
-echo $1 $2 $3
-ipython -i AbstractClasses/PadAnalysis.py $1 -- $2 $3 $4
->>>>>>> f9650ab2
+
+ipython -i AbstractClasses/PadAnalysis.py -- $@