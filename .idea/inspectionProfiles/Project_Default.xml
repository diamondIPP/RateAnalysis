--- conflicted
+++ resolved
@@ -1,15 +1,7 @@
 <component name="InspectionProjectProfileManager">
   <profile version="1.0">
     <option name="myName" value="Project Default" />
-    <inspection_tool class="ProblematicWhitespace" enabled="true" level="WARNING" enabled_by_default="true" />
     <inspection_tool class="PyIncorrectDocstringInspection" enabled="false" level="WEAK WARNING" enabled_by_default="false" />
-    <inspection_tool class="PyPep8Inspection" enabled="true" level="WEAK WARNING" enabled_by_default="true">
-      <option name="ignoredErrors">
-        <list>
-          <option value="" />
-        </list>
-      </option>
-    </inspection_tool>
     <inspection_tool class="PyPep8NamingInspection" enabled="true" level="WEAK WARNING" enabled_by_default="true">
       <option name="ignoredErrors">
         <list>
@@ -20,65 +12,46 @@
     <inspection_tool class="PyUnresolvedReferencesInspection" enabled="true" level="WARNING" enabled_by_default="true">
       <option name="ignoredIdentifiers">
         <list>
+          <option value="TProfile" />
           <option value="TFile" />
           <option value="TCanvas" />
+          <option value="TH2F" />
           <option value="gROOT" />
+          <option value="TH1F" />
           <option value="TLegend" />
+          <option value="gStyle" />
+          <option value="kGreen" />
+          <option value="kCyan" />
+          <option value="TText" />
+          <option value="TCut" />
+          <option value="TF1" />
+          <option value="TGraph" />
           <option value="TGraphErrors" />
-          <option value="kBlue" />
-          <option value="kFALSE" />
-          <option value="gStyle" />
-          <option value="TH2D" />
-          <option value="TF1" />
-          <option value="TH1F" />
-          <option value="TCut" />
-          <option value="TGraph" />
-          <option value="TH2F" />
-          <option value="TLine" />
           <option value="TGaxis" />
-          <option value="kTeal" />
-          <option value="kCyan" />
-          <option value="kYellow" />
-          <option value="kOrange" />
-          <option value="kAzure" />
-          <option value="kViolet" />
-          <option value="kGreen" />
-          <option value="kRed" />
-          <option value="kMagenta" />
-          <option value="TProfile2D" />
-          <option value="TProfile" />
-          <option value="TCutG" />
-          <option value="TExec" />
           <option value="TLatex" />
           <option value="TGraphAsymmErrors" />
           <option value="TSpectrum" />
-          <option value="TText" />
+          <option value="TMath" />
           <option value="TArrow" />
-          <option value="int.Parameter" />
+          <option value="TPad" />
+          <option value="TCutG" />
+          <option value="TLine" />
+          <option value="kOrange" />
+          <option value="kViolet" />
+          <option value="kYellow" />
+          <option value="kRed" />
+          <option value="kBlue" />
+          <option value="kMagenta" />
+          <option value="kAzure" />
+          <option value="kTeal" />
+          <option value="THStack" />
+          <option value="TH2D" />
+          <option value="TProfile2D" />
           <option value="TPie" />
-          <option value="TBox" />
-          <option value="TPaveText" />
-          <option value="TPaveLabel" />
-          <option value="kCanDelete" />
-          <option value="TPad" />
-          <option value="TMath" />
-          <option value="AbstractClasses.AnalysisCollection.ROOT" />
-          <option value="AbstractClasses.PadAnalysis.ROOT" />
-          <option value="AbstractClasses.TelescopeAnalysis.ROOT" />
-          <option value="ROOT" />
-          <option value="THStack" />
+          <option value="gRandom" />
           <option value="TMultiGraph" />
-<<<<<<< HEAD
-          <option value="gRandom" />
-          <option value="TColor" />
           <option value="Long" />
-          <option value="kGray" />
-          <option value="kPink" />
-          <option value="TGraph2DErrors" />
-=======
-          <option value="" />
-          <option value="gRandom" />
->>>>>>> f9650ab2
+          <option value="TExec" />
         </list>
       </option>
     </inspection_tool>
