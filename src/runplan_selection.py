#! /usr/bin/env python
# --------------------------------------------------------
#       DIAMOND RATE SCANS
# created on June 24th 2016 by M. Reichmann
# --------------------------------------------------------

from __future__ import print_function
from analysis import *
from collections import Counter
from json import load, dump

from ROOT import TMultiGraph, TH2F, TH1F, TGraph2DErrors
from re import split as splitname

from pad_collection import AnalysisCollection, PadCollection
from run import Run
from run_selection import RunSelection
from selector import collection_selector
from functools import partial
from binning import Bins


class DiaScans(Analysis):
    def __init__(self, selection_name=None, verbose=False):
        Analysis.__init__(self, verbose=verbose)

        self.print_start(run=selection_name, tc=False, prnt=verbose)

        # Main
        self.Name = selection_name
        self.Selections = self.load_selections()
        self.Selection = self.load_selection(selection_name)

        # Config
        self.DUTParser = load_parser(join(self.Dir, 'Configuration', 'DiamondAliases.ini'))

        # Info
        self.RS = RunSelection()  # dummy for information
        self.DUTName = self.load_dut_name()
        self.RunPlans = self.load_runplans()
        self.TestCampaigns = self.load_test_campaigns()
        self.RunSelections = self.load_run_selections()
        self.RunInfos = self.load_run_infos()
        self.Info = self.load_selection_info()
        self.NPlans = len(self.Info) if self.Info else None

        self.Colors = get_color_gradient(self.NPlans) if self.Info else None

        self.set_results_dir(join('Results', 'selections', '' if self.Name is None else self.Name))

        self.print_finished(prnt=verbose)

    # ----------------------------------------
    # region INIT
    def load_selections(self):
        with open(join(self.Dir, self.MainConfig.get('MISC', 'runplan selection file'))) as f:
            return load(f, object_pairs_hook=OrderedDict)

    def load_selection(self, name):
        if name is None:
            return
        if name not in self.Selections.keys():
            warning('"{} does not exist in:\n{} '.format(name, sorted(self.Selections.iterkeys())))
            self.Name = None
            return
        return self.Selections[name]

    def load_dut_name(self, name=None):
        name = self.Name if name is None else name
        if name is None:
            return
        if any([word in name.lower() for word in ['all', 'test']]):
            return name.title()
        dut = name.lower()
        if dut not in self.DUTParser.options('ALIASES'):
            dut = splitname('[-_]', name)[0]
        if dut.lower() not in self.DUTParser.options('ALIASES'):
            dut = '-'.join(splitname('[-_]', name)[:2])
        if dut.lower() not in self.DUTParser.options('ALIASES'):
            warning('No diamond name found in "{}". Please choose one from \n{}'.format(name, ', '.join(self.DUTParser.options('ALIASES'))))
        return self.DUTParser.get('ALIASES', dut)

    def load_runplans(self):
        with open(self.RS.RunPlanPath) as f:
            return load(f, object_pairs_hook=OrderedDict)

    def load_test_campaigns(self):
        return sorted(self.RunPlans.iterkeys() if self.Name is None else list(set(self.Selection.iterkeys())))

    def load_run_selections(self):
        return OrderedDict((tc, RunSelection(tc)) for tc in self.TestCampaigns)

    def load_run_infos(self):
        return OrderedDict((tc, rs.RunInfos) for tc, rs in self.RunSelections.iteritems())

    def load_selection_info(self):
        selections = []
        if self.Selection is None:
            return
        for tc, rps in self.Selection.iteritems():
            for rp, dut_nrs in rps.iteritems():
                for dut_nr in array([dut_nrs]).flatten():
                    selections.append(SelectionInfo(self.RunSelections[tc].select_runs_from_runplan(rp, dut_nr, unselect=True)))
        return selections
    # endregion INIT
    # ----------------------------------------

    # ----------------------------------------
    # region GET
    def get_rp_diamonds(self, tc, rp):
        sel = self.RunSelections[tc].select_runs_from_runplan(rp, unselect=True)
        return sel.get_dut_names()

    def get_first_run(self, tc, rp):
        return self.get_runs(rp, tc)[0]

    def get_runs(self, rp, tc):
        return self.RunPlans[tc][rp]['runs']

    def get_dut_names(self):
        return [sel.DUT for sel in self.Info]

    def get_run_types(self):
        return [sel.Type.lower() for sel in self.Info]

    def get_irradiations(self, string=True):
        return [make_irr_string(sel.Irradiation) if string else float(sel.Irradiation) for sel in self.Info]

    def get_bias_voltages(self):
        return [sel.Bias for sel in self.Info]

    def get_rp_values(self, sel, f, pickle_info=None, redo=False, load_tree=True, *args, **kwargs):
        pickle_path = self.make_pickle_path(pickle_info.SubDir, pickle_info.Name, sel.RunPlan, sel.DUTNr, pickle_info.Suffix, sel.TCString) if pickle_info else ''
        if file_exists(pickle_path) and not redo:
            with open(pickle_path) as f:
                return pickle.load(f)
        self.info('Did not find {}'.format(pickle_path), prnt=pickle_path)
        ana = collection_selector(sel.RunPlan, sel.DUTNr, sel.TCString, load_tree)
        try:
            pf = partial(f, ana, redo=redo, *args, **kwargs)
            return do_pickle(pickle_path, pf, redo=redo) if pickle_info else pf()
        except TypeError:
            pf = partial(f, ana, *args, **kwargs)
            return do_pickle(pickle_path, pf, redo=redo) if pickle_info else pf()

    def get_values(self, f, pickle_info=None, redo=False, load_tree=True, *args, **kwargs):
        return [self.get_rp_values(sel, f, pickle_info, redo, load_tree, *args, **kwargs) for sel in self.Info]

    def get_pulse_heights(self, redo=False):
        return self.get_values(AnalysisCollection.get_pulse_heights, PickleInfo('Ph_fit', 'PhVals', 10000), redo=redo)

    def get_rp_pulse_heights(self, sel, redo=False):
        return self.get_rp_values(sel, AnalysisCollection.get_pulse_heights, PickleInfo('Ph_fit', 'PhVals', 10000), redo=redo)

    def get_pedestals(self, redo=False):
        return self.get_values(PadCollection.get_pedestals, PickleInfo('Pedestal', 'Values'), redo=redo)

    def get_rel_errors(self, flux=105, redo=False):
        return self.get_values(AnalysisCollection.get_repr_error, PickleInfo('Errors', 'Repr', flux), redo=redo, show=False, flux=flux)

    def get_mean_uniformities(self, redo=False, low=False, high=False):
        return self.get_values(AnalysisCollection.get_mean_uniformity, PickleInfo('Uniformity', '', '{}{}'.format(int(low), int(high))), redo=redo, high_flux=high, low_flux=low)

    def get_uniformities(self, redo=False, low=False, high=False):
        return self.get_values(AnalysisCollection.get_uniformities, PickleInfo('Uniformity', 'SMSTD', '{}{}'.format(int(low), int(high))), redo=redo, high_flux=high, low_flux=low)

    def get_currents(self):
        return self.get_values(AnalysisCollection.get_currents, PickleInfo('Currents', 'Vals'))

    def get_fluxes(self):
        return self.get_values(AnalysisCollection.get_fluxes, PickleInfo('Flux', 'Vals'))

    def get_all_infos(self):
        return [sel for tc in self.RunPlans.iterkeys() for sel in self.get_tc_infos(tc)]

    def get_dia_infos(self, dut_name):
        dut_name = self.RS.Run.translate_dia(dut_name)
        return [sel for tc in self.RunPlans.iterkeys() for sel in self.get_tc_infos(tc) if dut_name == sel.DUT]

    def get_tc_infos(self, tc):
        rs = self.RunSelections[tc] if tc in self.RunSelections else RunSelection(tc)
        return [SelectionInfo(rs.select_runs_from_runplan(rp, dut + 1, unselect=True)) for rp in sorted(self.RunPlans[tc]) for dut in xrange(rs.get_n_duts(run_plan=rp))]

    def get_bias_str(self):
        return ' at {bias} V'.format(bias=self.Info[0].Bias) if len(set(self.get_bias_voltages())) == 1 else ''

    def get_all_ana_strings(self, dut=None, tc=None, redo=False):
        selections = self.get_all_infos() if dut is None and tc is None else self.get_dia_infos(dut) if tc is None else self.get_tc_infos(tc)
        selections = [sel for sel in selections if self.RS.Run.translate_dia(dut) == sel.DUT] if dut is not None else selections
        redo = ' -rd' if redo else ''
        return '_'.join(['analyse {} {} -c -tc {} -d{}'.format(sel.RunPlan, sel.DUTNr, sel.TCString, redo) for sel in selections])
    # endregion GET
    # ----------------------------------------

    # ----------------------------------------
    # region SHOW
    def show_selections(self):
        header = ['Name', 'Diamond', 'Campaigns']
        rows = []
        old_sel = deepcopy(self.Name)
        for name in self.Selections.iterkeys():
            self.set_selection_name(name)
            row = [name, self.load_dut_name(), ', '.join(str(tc) for tc in self.load_test_campaigns())]
            rows.append(row)
        self.set_selection_name(old_sel)
        print_table(rows, header)

    def show_selection(self):
        """ Gives detailed information about the chosen selection """
        print_table(rows=[sel() for sel in self.Info], header=['TC', 'RunPlan', 'DUT', 'Nr', 'Runs', 'Bias', 'Type']) if self.Info else warning('Selection is empty!')

    def show_all_runplans(self):
        old_sel = deepcopy(self.Name)
        self.set_selection(None)
        for tc, runplans in sorted(self.RunPlans.iteritems()):
            if runplans:
                print_small_banner(tc, color='yellow')
                header = ['Runplan', 'Runs', 'Diamonds']
                rows = []
                for rp, dic in sorted(runplans.iteritems()):
                    runs = dic['runs']
                    rows.append([rp, '{:03d}-{:03d}'.format(runs[0], runs[-1]), ', '.join(self.get_rp_diamonds(tc, rp))])
                print_table(rows, header)
        self.set_selection_name(old_sel)

    def show_pulse_heights(self):
        rows = [[sel.TCString, sel.RunPlan] + ['{:2.2f}'.format(i) for i in mean_sigma([dic['ph'] for dic in phs.itervalues()])] for phs, sel in zip(self.get_pulse_heights(), self.Info)]
        print_table(rows, header=['Test Campaign', 'Run Plan', 'PH [mv]', 'STD [mV]'])
    # endregion SHOW
    # ----------------------------------------

    # ----------------------------------------
    # region SELECTION
    def set_selection(self, name):
        self.info('Set Selection {0}'.format(name))
        self.Name = name
        self.DUTName = self.load_dut_name()
        self.Selection = self.load_selection(name)
        self.TestCampaigns = self.load_test_campaigns()
        self.RunSelections = self.load_run_selections()
        self.RunInfos = [rs.RunInfos for rs in self.RunSelections.itervalues()]
        self.set_results_dir(join('Results', 'selections', self.Name)) if name else do_nothing()

    def set_selection_name(self, name):
        self.Name = name
        self.Selection = self.load_selection(name)

    def clear_selection(self):
        self.Selection = {}

    def select_runplan(self, runplan, dut=1, testcampaign=None):
        rp = make_runplan_string(runplan)
        tc = str(testcampaign) if testcampaign is not None else self.TestCampaigns[-1]
        if rp in self.RunPlans[tc]:
            if tc not in self.Selection:
                self.Selection[tc] = {}
            self.Selection[tc][rp] = dut
        else:
            log_warning('The runplan {0} does not exist in {1}!'.format(rp, tc))

    def unselect_runplan(self, runplan, testcampaign=None):
        rp = make_runplan_string(runplan)
        tc = str(testcampaign) if testcampaign is not None else self.TestCampaigns[-1]
        try:
            self.Selection[tc].pop(rp)
        except KeyError:
            log_warning('The runplan {0} does not exist in {1}!'.format(rp, tc))

    def add_selection(self):
        name = raw_input('Enter the name of the selection: ')
        self.clear_selection()
        self.Selections[name] = {} if name not in self.Selections else self.Selections[name]
        run_plan = raw_input('Enter test campaign, run plan number, channel: ')
        while run_plan:
            tc, rp, ch = [string.strip(' ') for string in run_plan.split(',')]
            self.select_runplan(rp, int(ch), tc)
            run_plan = raw_input('Enter test campaign, run plan number, channel (leave blank to finish): ')
        self.save_selection(name)

    def save_selection(self, name=None):
        name = raw_input('Enter the name of the selection: ') if name is None else name
        if not self.Selection:
            warning('Selection is empty!')
            return
        with open(join(self.Dir, self.MainConfig.get('MISC', 'runplan selection file')), 'w') as f:
            if name in self.Selections:
                query = raw_input('{} does already exist. Do you want to overwrite it? (y/n) '.format(name))
                if query.lower().strip() in ['no', 'n']:
                    return
            self.Selections[name] = self.Selection
            dump(self.Selection, f, indent=2, sort_keys=True)
            self.info('Saved {} to selections'.format(name))
    # endregion SELECTION
    # ----------------------------------------

    # ----------------------------------------
    # region DRAWING
    def draw_collimator_settings(self, show=True):
        h = TH2F('h_cs', 'Collimator Settings', 125, 50, 300, 75, 0, 150)
        for tc in self.TestCampaigns:
            for run, data in self.RunInfos[tc].iteritems():
                try:
                    h.Fill(data['fs11'], data['fs13'])
                except KeyError:
                    pass
        format_histo(h, x_tit='fs11', y_tit='fsh13', y_off=1.3, stats=0, z_off=1.1, z_tit='Number of Entries', z_range=[0, 80])
        self.save_histo(h, 'CollimatorSettings', show, draw_opt='colz', lm=.12, rm=.16)

    def draw_flux_vs_collimators(self, show=True):
        gr = TGraph2DErrors()
        gr.SetNameTitle('gr_fc', 'Flux Vs. Collimators')
        col_settings = Counter([(data['fs11'], data['fs13']) for tc in self.TestCampaigns for data in self.RunInfos[tc].itervalues() if 'fs11' in data and data['fs11'] > 0])
        i = 0
        for col, nr in col_settings.iteritems():
            if nr > 10:
                flux_fit = self.draw_flux_distribution(col[0], col[1], show=False)
                if flux_fit is not None:
                    gr.SetPoint(i, col[0], col[1], flux_fit.Parameter(1))
                    gr.SetPointError(i, 0, 0, flux_fit.Parameter(2))
                    i += 1
        self.draw_histo(gr, 'FluxVsCollimators', show, draw_opt='surf1', lm=.15, phi=17, theta=35)
        format_histo(gr, x_tit='fs11', x_off=1.3, y_tit='fsh13', y_off=1.9, stats=0, z_off=1.9, z_tit='Flux kHz/cm^{2}', markersize=2, y_range=[0, 130])
        self.save_plots('FluxVsCollimators', show=show, prnt=False)
        h = gr.Clone()
        h.Draw('samep')
        self.Objects.append(h)
        self.save_plots('FluxVsCollimators', show=show)

    def draw_flux_variations(self, show=True, rel_sigma=False):
        gr = self.make_tgrapherrors('gr_fd', 'Flux Deviations')
        col_settings = Counter([(data['fs11'], data['fs13']) for tc in self.TestCampaigns for data in self.RunInfos[tc].itervalues() if 'fs11' in data and data['fs11'] > 0])
        i = 0
        for col, nr in sorted(col_settings.iteritems()):
            if nr > 30:
                flux_fit = self.draw_flux_distribution(col[0], col[1], show=False)
                if flux_fit is not None:
                    gr.SetPoint(i, flux_fit.Parameter(1), flux_fit.Parameter(2) if not rel_sigma else flux_fit.Parameter(2) / flux_fit.Parameter(1))
                    yerr = flux_fit.ParError(2) + .5 * flux_fit.Parameter(2)
                    if rel_sigma:
                        yerr = flux_fit.Parameter(2) / flux_fit.Parameter(1) * sqrt(sum([((flux_fit.ParError(j) + .5 * flux_fit.Parameter(2) if rel_sigma else 0) / flux_fit.Parameter(j)) ** 2
                                                                                         for j in xrange(1, 3)]))
                    gr.SetPointError(i, flux_fit.ParError(1), yerr)
                    l1 = self.draw_tlatex(gr.GetX()[i] * 1.05, gr.GetY()[i], '{0}/{1}'.format(make_col_str(col[0]), make_col_str(col[1])), color=1, align=10, size=.03)
                    gr.GetListOfFunctions().Add(l1)
                    i += 1
        format_histo(gr, x_tit='Mean Flux [au]', y_tit='{0}Sigma [au]'.format('Relative ' if rel_sigma else ''), y_off=1.3)
        self.draw_histo(gr, 'FluxVariations', show, draw_opt='alp', logx=True, logy=not rel_sigma, lm=.12)
        gr.GetXaxis().SetLimits(gr.GetX()[0] / 2, gr.GetX()[gr.GetN() - 1] * 4)
        self.save_plots('FluxVariations{0}'.format('Rel' if rel_sigma else ''), show=show)

    def draw_flux_distribution(self, fs11, fsh13, tc=None, do_fit=True, show=True, run_thr=None):
        values = []
        for tc in self.TestCampaigns if tc is None else [tc]:
            for run, data in sorted(self.RunInfos[tc].iteritems()):
                info_run = Run(run_number=run, test_campaign=tc, tree=False)
                if run_thr is not None:
                    if run_thr > 0 and int(run) < run_thr:
                        continue
                    elif run_thr < 0 and int(run) > abs(run_thr):
                        continue
                try:
                    if data['fs11'] == fs11 and data['fs13'] == fsh13:
                        flux = info_run.Flux
                        # print tc, run, flux
                        values.append(flux) if flux > 1 else do_nothing()
                except KeyError:
                    pass
        if not values:
            return
        spread = max(values) - min(values)
        set_root_output(False)
        h = TH1F('h_fd', 'Flux Distribution for {0}/{1}'.format(fs11, fsh13), int(sqrt(len(values))) + 5, min(values) - .2 * spread, max(values) + .2 * spread)
        for val in values:
            h.Fill(val)
        self.format_statbox(only_fit=True, w=.25) if do_fit else do_nothing()
        format_histo(h, x_tit='Flux in kHz/cm^{2}', y_tit='Number of Entries', y_off=1.3, stats=0 if not do_fit else 1)
        self.draw_histo(h, '', show)
        fit = None
        if do_fit:
            h.SetName('Fit Results')
            set_root_output(show)
            fit = h.Fit('gaus', 'qs')
        self.save_plots('FluxDistribution{0}_{1}'.format(int(fs11), int(fsh13)), show=show)
        return fit

    def draw_dia_rate_scans(self, redo=False, irr=True):
        mg = TMultiGraph('mg_ph', '{dia} Rate Scans{b};Flux [kHz/cm^{{2}}]; Pulse Height [mV]'.format(dia=self.DUTName, b=self.get_bias_str()))
        mgs = self.get_values(AnalysisCollection.draw_pulse_heights, PickleInfo('Ph_fit', 'MG', 10000), redo=redo, show=False, prnt=False)
        for i, (mgi, sel) in enumerate(zip(mgs, self.Info)):
            for g in mgi.GetListOfGraphs():
                format_histo(g, color=self.Colors[i], markersize=1.5, lw=2)
                if g.GetName() == 'gFirst':
                    format_histo(g, color=1, marker=26, markersize=2)
                elif g.GetName() == 'gLast':
                    format_histo(g, color=1, marker=23, markersize=2)
            mg.Add(mgi)
        legend = self.make_full_legend([mgi.GetListOfGraphs()[0] for mgi in mgs], irr)
        y = concatenate([get_graph_y(g) for g in mg.GetListOfGraphs()])
        format_histo(mg, draw_first=True, y_tit='Pulse Height [au]', y_range=[0, y.max().n * 1.1], tit_size=.05, lab_size=.05, y_off=.91, x_off=1.2, x_range=Bins().FluxRange)
        self.save_histo(mg, 'DiaScans{dia}'.format(dia=make_dia_str(self.DUTName)), draw_opt='a', logx=True, leg=legend, x=1.6, lm=.092, bm=.12, gridy=True)

<<<<<<< HEAD
    def draw_pedestals(self, rel=False, redo=False, show=True):
=======
    def draw_pedestals(self, redo=False, show=True, irr=True):
>>>>>>> 489b37f9
        mg = TMultiGraph('mg_ph', '{dia} Pedestals{b};Flux [kHz/cm^{{2}}]; Pulse Height [mV]'.format(dia=self.DUTName, b=self.get_bias_str()))
        for i, (values, sel, fluxes) in enumerate(zip(self.get_pedestals(redo), self.Info, self.get_fluxes())):
            pedestals = array([make_ufloat(*tup) for tup in array(values).T])
            if rel:
                pedestals /= array([dic['ph'] for dic in self.get_rp_pulse_heights(sel, redo).itervalues()]) * .01
            g = self.make_tgrapherrors('gp{}'.format(i), '', x=fluxes.values(), y=pedestals, color=self.Colors[i])
            mg.Add(g, 'pl')
<<<<<<< HEAD
        legend = self.make_full_legend(mg.GetListOfGraphs())
        format_histo(mg, draw_first=True, y_tit='Relative Pedestal [%]' if rel else 'Pulse Height [au]', tit_size=.05, lab_size=.05, y_off=.91, x_off=1.2, x_range=Bins().FluxRange)
        self.save_histo(mg, '{}Pedestals{}'.format(self.Name, 'Rel' if rel else ''), draw_opt='a', logx=True, leg=legend, x=1.6, lm=.092, bm=.12, gridy=True, show=show)
=======
        legend = self.make_full_legend(mg.GetListOfGraphs(), irr)
        format_histo(mg, draw_first=True, y_tit='Pulse Height [au]', tit_size=.05, lab_size=.05, y_off=.91, x_off=1.2, x_range=Bins().FluxRange)
        self.save_histo(mg, '{}Pedestals'.format(self.Name), draw_opt='a', logx=True, leg=legend, x=1.6, lm=.092, bm=.12, gridy=True, show=show)
>>>>>>> 489b37f9

    def make_full_legend(self, graphs, irr=True):
        same_bias = len(set(self.get_bias_voltages())) == 1
        cols = 1 + (not same_bias) + irr
        legend = self.make_legend(.75, .4, w=.2 * cols, nentries=4, clean=True, cols=cols)
        for i, (g, sel) in enumerate(zip(graphs, self.Info)):
            legend.AddEntry(g, '{} - {}'.format(sel.RunPlan, make_tc_str(sel.TCString)), 'lp')
            legend.AddEntry(0, make_irr_string(sel.Irradiation), '') if irr else do_nothing()
            legend.AddEntry(0, get_bias_root_string(sel.Bias), '') if not same_bias else do_nothing()
        return legend

    def draw_title_pad(self, h, x0, lm, c_height):
        if self.Title:
            biases = list(set(self.get_bias_voltages()))
            bias_str = ' at {b}'.format(b=make_bias_str(biases[0])) if len(biases) == 1 else ''
            self.draw_tpad('p0', 'p0', pos=[x0, 1 - h / c_height, 1, 1], margins=[0, 0, 0, 0], transparent=True)
            self.draw_tpavetext('{dia} Rate Scans{b}'.format(dia=self.DUTName, b=bias_str), lm, 1, 0, 1, font=62, align=13, size=.5, margin=0)
            get_last_canvas().cd()

    def draw_scaled_rate_scans(self, irr=False, y_range=.07, pad_height=.18, scale=1):
        title_height = pad_height / 2 if self.Title else .03  # half of a pad for title
        c_height = (self.NPlans + .5) * pad_height + title_height  # half of a pad for the x-axis
        c_width = 1.3 * pad_height / .2  # keep aspect ratio for standard pad_height
        c = self.make_canvas(name='csr', x=c_width, y=c_height, transp=True, logx=True, gridy=True)
        lm, rm, x0, size = .07, .02, .08, .22

        self.draw_title_pad(title_height, x0, lm, c_height)
        self.draw_tpad('p1', 'p1', pos=[0, 0, x0, 1], margins=[0, 0, 0, 0], transparent=True)           # info pad
        self.draw_tpavetext('Scaled Pulse Height', 0, 1, 0, 1, align=22, size=.5, angle=90, margin=0)   # y-axis title
        c.cd()

        for i, (ph, error, color) in enumerate(zip(self.get_pulse_heights(), self.get_rel_errors(), get_color_gradient(self.NPlans))):
            y0, y1 = [(c_height - title_height - pad_height * (i + j)) / c_height for j in [1, 0]]
            p = self.draw_tpad('p{i}'.format(i=i + 3), '', pos=[x0, y0, 1, y1], margins=[lm, rm, 0, 0], logx=True, gridy=True, gridx=True)
            y_values = [make_ufloat((v.n, v.s + error * v.n)) for v in [dic['ph'] for dic in ph.itervalues()]]
            g = self.make_tgrapherrors('gsph{}'.format(i), '', x=[dic['flux'] for dic in ph.itervalues()], y=y_values)
            scale_graph(g, val=scale) if scale else do_nothing()
            format_histo(g, title=' ', color=color, x_range=Bins().FluxRange, y_range=[1 - y_range, 1 + y_range], marker=markers(i), lab_size=size, ndivy=505, markersize=1.5, tick_size=.05)
            self.draw_histo(g, draw_opt='ap', canvas=p)
            self.draw_legend(i, g, irr, rm)
            c.cd()

        self.draw_tpad('p2', pos=[x0, 0, 1, pad_height / 2 / c_height], margins=[lm, rm, 0, 0], transparent=True)  # x-axis pad
        self.draw_x_axis(1, lm, 1 - rm, 'Flux [kHz/cm^{2}]', Bins().FluxRange, opt='', log=True, tick_size=0, lab_size=size * 2, tit_size=size * 2, off=1.1)
        self.save_plots('ScaledDiaScans{dia}'.format(dia=make_dia_str(self.DUTName)))

    def make_plots(self, name, f, irr_pad=None, canvas=None, **kwargs):
        for sel in self.Info:
            self.info('Creating {} Plots for {}'.format(name, sel.TCString))
            self.get_rp_values(sel, f, **kwargs)
            self.draw_irradiation(make_irr_string(sel.Irradiation), irr_pad, left=False) if irr_pad is not None else do_nothing()
            self.save_plots('{}{}_{}_{}'.format(name, sel.TCString, sel.RunPlan, sel.DUTNr), canvas=get_object(canvas))

    def make_pulse_height_plots(self, y_range=None):
        self.make_plots('PH', AnalysisCollection.draw_pulse_heights, show=False, y_range=y_range, irr_pad=get_object('p1'))

    def make_current_plots(self, c_range=None):
        self.make_plots('Currents', AnalysisCollection.draw_currents, show=False, c_range=c_range, draw_opt='al')

    def make_current_flux_plots(self, c_range=None):
        self.make_plots('CF', AnalysisCollection.draw_currents, show=False, c_range=c_range, draw_opt='al', with_flux=True, canvas='cc')

    def draw_currents(self, align=False, show=True):
        mg = TMultiGraph('mgc', 'Leakage Current vs. Flux')
        legend = self.make_legend(nentries=len(self.RunSelections), w=.4, x2=.52)
        currents = [c.values() for c in self.get_currents()]
        fluxes = [f.values() for f in self.get_fluxes()]
        for i, (x, y) in enumerate(zip(fluxes, currents)):
            g = self.make_tgrapherrors('gf', 'gf', x=x, y=y)
            if align:
                fit = g.Fit('pol1', 'qs0')
                g = self.make_tgrapherrors('gc{}'.format(i), '', y=array(currents[i]) - fit.Parameter(0) + .1, x=fluxes[i])
            format_histo(g, color=self.get_color())
            legend.AddEntry(g, '{tc} - {hv}'.format(tc=self.Info[i].TCString, hv=self.get_rp_values(self.Info[i], AnalysisCollection.get_hv_name, load_tree=False)), 'pl')
            mg.Add(g, 'p')
        format_histo(mg, draw_first=True, y_tit='Current [nA]', x_tit='Flux [kHz/cm^{2}]', y_range=[.1, array(currents).max().n * 2], x_range=Bins().FluxRange)
        self.save_histo(mg, 'CurrentFlux{}'.format(self.Name), draw_opt='a', logx=True, logy=True, leg=legend, bm=.17, show=show)

    def get_titles(self, irr=False):
        if len(set(self.get_dut_names())) > 1:
            return self.get_dut_names()
        tits = self.get_irradiations() if irr else [make_tc_str(tc) for tc in self.TestCampaigns]
        if any(['rand' in word for word in self.get_run_types()]):
            for i, sel in enumerate(self.Info):
                tits[i] += ' (random)' if 'rand' in sel.Type.lower() else '         '
        return tits

    def draw_legend(self, ind, gr, irr, rm):
        add_bias = len(set(self.get_bias_voltages())) > 1
        tits = self.get_titles(irr)
        biases = [make_bias_str(bias) for bias in self.get_bias_voltages()] if add_bias else [''] * len(tits)
        x1 = 1 - max([(12 if irr else len(tit)) + len(bias) for tit, bias in zip(tits, biases)]) * .022
        legend = self.make_legend(x1, 1, x2=1 - rm, nentries=.8, scale=6)
        legend.AddEntry(gr, tits[ind], 'pe')
        if add_bias:
            legend.SetNColumns(2)
            legend.AddEntry('', biases[ind], '')
        legend.Draw()

    def set_bin_labels(self, h):
        for i, sel in enumerate(self.Info):
            h.GetXaxis().SetBinLabel(h.GetXaxis().FindBin(i), '{} - {}'.format(make_tc_str(sel.TCString, 0), sel.RunPlan))

    def draw_mean_pedestals(self, redo=False, show=True):
        y = array([make_ufloat(mean(tc_values, axis=1)) for tc_values in self.get_pedestals(redo)])
        g = self.make_tgrapherrors('gmp', 'Mean Pedestals', x=arange(y.size), y=y)
        format_histo(g, x_tit='Run Plan', y_tit='Pulse Height [mV]', y_off=1.2, x_range=increased_range([0, y.size - 1], .3, .3), x_off=2.5)
        self.set_bin_labels(g)
        self.save_histo(g, 'PedestalMeans{}'.format(self.Name.title().replace('-', '').replace('_', '')), show, draw_opt='ap', bm=.2, x=1.5, y=.75, gridy=True)

    def draw_means(self, y_range=None, show=True):
        y = array([make_ufloat(mean_sigma([dic['ph'] for dic in ph.itervalues()])) for ph in self.get_pulse_heights()])
        g = self.make_tgrapherrors('gms', 'Pulse Height Evolution', x=arange(y.size), y=y)
        format_histo(g, x_tit='Run Plan', y_tit='Mean Pulse Height [mV]', y_off=1.2, x_range=increased_range([0, y.size - 1], .3, .3), x_off=2.5, y_range=y_range)
        self.set_bin_labels(g)
        self.save_histo(g, 'Means{}'.format(self.Name.title().replace('-', '').replace('_', '')), show, draw_opt='ap', bm=.2, x=1.5, y=.75, gridy=True)

    def draw_sigmas(self, y_range=None, show=True):
        mean_sigmas = [mean_sigma([dic['ph'] for dic in ph.itervalues()]) for ph in self.get_pulse_heights()]
        y = array([make_ufloat((0, 100 * s / m)) for m, s in mean_sigmas])
        g = self.make_tgrapherrors('gms', 'Pulse Height STD Evolution', x=arange(y.size), y=y)
        format_histo(g, x_tit='Run Plan', y_tit='Pulse Height Standard Deviation [%]', y_off=1.2, x_range=increased_range([0, y.size - 1], .3, .3), x_off=2.5, y_range=y_range)
        self.set_bin_labels(g)
        self.save_histo(g, 'Means{}'.format(self.Name.title().replace('-', '').replace('_', '')), show, draw_opt='ap', bm=.2, x=1.5, y=.75, gridy=True)

    def draw_uniformity(self, arg=2, redo=False, low=False, high=False):
        y_values = [v[arg] for v in self.get_mean_uniformities(redo=redo, low=low, high=high)]
        x_values = [make_ufloat((v, v * .2)) for v in self.get_irradiations(string=False)]
        g = self.make_tgrapherrors('gu', 'Uniformity', x=x_values, y=y_values)
        format_histo(g, x_tit='Irradiation [n/cm^{2}]', y_tit='FWHM/MPV', y_off=1.3)
        self.draw_histo(g, draw_opt='ap')
    # endregion DRAWING
    # ----------------------------------------


class SelectionInfo:
    def __init__(self, sel):
        self.TCString = sel.TCString
        self.RunPlan = sel.SelectedRunplan
        self.DUT = sel.SelectedDUT
        self.DUTNr = sel.SelectedDUTNr
        self.Verbose = sel.Run.Verbose
        self.Bias = sel.SelectedBias
        self.Irradiation = sel.get_irradiation()
        self.Type = sel.SelectedType.lower()
        self.Runs = sel.get_selected_runs()

    def __str__(self):
        return 'Selection instance: {} {} {}'.format(self.TCString, self.RunPlan, self.DUT)

    def __repr__(self):
        return self.__str__()

    def __call__(self):
        return [self.TCString, self.RunPlan, self.DUT, self.DUTNr, '{:03d}-{:03d}'.format(self.Runs[0], self.Runs[-1]), '{:+4.0f}V'.format(self.Bias), self.Type]


class PickleInfo:
    def __init__(self, sub_dir, name, suf=None):
        self.SubDir = sub_dir
        self.Name = name
        self.Suffix = '' if suf is None else str(suf)


if __name__ == '__main__':

    aparser = ArgumentParser()
    aparser.add_argument('sel', nargs='?', default=None, help='name of the selection')
    aparser.add_argument('-d', nargs='?', default=None, help='dut')
    aparser.add_argument('-tc', nargs='?', default=None, help='test campaign')
    aparser.add_argument('-v', '--verbose', action='store_false')
    aparser.add_argument('-p', action='store_true', help='print analysis strings')
    aparser.add_argument('-r', action='store_true', help='redo')
    aparser.add_argument('-s', action='store_true', help='activate show single selection')
    aparser.add_argument('-sa', action='store_true', help='active show all selections')
    pargs = aparser.parse_args()

    z = DiaScans(pargs.sel, pargs.verbose)
    if pargs.p:
        print(z.get_all_ana_strings(pargs.d, pargs.tc, pargs.r))
    if pargs.s:
        z.show_selection()
    if pargs.sa:
        z.show_selections()<|MERGE_RESOLUTION|>--- conflicted
+++ resolved
@@ -399,11 +399,7 @@
         format_histo(mg, draw_first=True, y_tit='Pulse Height [au]', y_range=[0, y.max().n * 1.1], tit_size=.05, lab_size=.05, y_off=.91, x_off=1.2, x_range=Bins().FluxRange)
         self.save_histo(mg, 'DiaScans{dia}'.format(dia=make_dia_str(self.DUTName)), draw_opt='a', logx=True, leg=legend, x=1.6, lm=.092, bm=.12, gridy=True)
 
-<<<<<<< HEAD
-    def draw_pedestals(self, rel=False, redo=False, show=True):
-=======
-    def draw_pedestals(self, redo=False, show=True, irr=True):
->>>>>>> 489b37f9
+    def draw_pedestals(self, rel=False, redo=False, show=True, irr=True):
         mg = TMultiGraph('mg_ph', '{dia} Pedestals{b};Flux [kHz/cm^{{2}}]; Pulse Height [mV]'.format(dia=self.DUTName, b=self.get_bias_str()))
         for i, (values, sel, fluxes) in enumerate(zip(self.get_pedestals(redo), self.Info, self.get_fluxes())):
             pedestals = array([make_ufloat(*tup) for tup in array(values).T])
@@ -411,15 +407,9 @@
                 pedestals /= array([dic['ph'] for dic in self.get_rp_pulse_heights(sel, redo).itervalues()]) * .01
             g = self.make_tgrapherrors('gp{}'.format(i), '', x=fluxes.values(), y=pedestals, color=self.Colors[i])
             mg.Add(g, 'pl')
-<<<<<<< HEAD
-        legend = self.make_full_legend(mg.GetListOfGraphs())
-        format_histo(mg, draw_first=True, y_tit='Relative Pedestal [%]' if rel else 'Pulse Height [au]', tit_size=.05, lab_size=.05, y_off=.91, x_off=1.2, x_range=Bins().FluxRange)
-        self.save_histo(mg, '{}Pedestals{}'.format(self.Name, 'Rel' if rel else ''), draw_opt='a', logx=True, leg=legend, x=1.6, lm=.092, bm=.12, gridy=True, show=show)
-=======
         legend = self.make_full_legend(mg.GetListOfGraphs(), irr)
         format_histo(mg, draw_first=True, y_tit='Pulse Height [au]', tit_size=.05, lab_size=.05, y_off=.91, x_off=1.2, x_range=Bins().FluxRange)
         self.save_histo(mg, '{}Pedestals'.format(self.Name), draw_opt='a', logx=True, leg=legend, x=1.6, lm=.092, bm=.12, gridy=True, show=show)
->>>>>>> 489b37f9
 
     def make_full_legend(self, graphs, irr=True):
         same_bias = len(set(self.get_bias_voltages())) == 1
