[MAIN]
data_dir = /data
run_plan_path = Runinfos/run_plans.json

[SAVE]
pickle_dir = Configuration/Individual_Configs/
activate_title = True
felix = False
short_name = False
git_hash = True
info_legend = True

[MISC]
runplan_file = Runinfos/run_plans.json
runplan_selection_file = Runinfos/selection.json

[201510]
n_splits = 2
split_runs = [222]

[201608]
n_splits = 2
split_runs = [856]

[201610]
n_splits = 4
split_runs = [60, 107, 237, 431]
fid_split_runs = [210, 295]

[201705]
split_runs = [33, 296]
fid_split_runs = [160]

[201707]
split_runs = [20, 53, 83, 183]
<<<<<<< HEAD
fid_split_runs = [20, 97]
 
=======
fid_split_runs = [20]

[201708]
split_runs = [104]
>>>>>>> 54c2bf3c
<|MERGE_RESOLUTION|>--- conflicted
+++ resolved
@@ -33,12 +33,7 @@
 
 [201707]
 split_runs = [20, 53, 83, 183]
-<<<<<<< HEAD
 fid_split_runs = [20, 97]
  
-=======
-fid_split_runs = [20]
-
 [201708]
-split_runs = [104]
->>>>>>> 54c2bf3c
+split_runs = [104]