--- conflicted
+++ resolved
@@ -7,11 +7,8 @@
 from json import load
 from collections import OrderedDict
 
-<<<<<<< HEAD
 from Elementary import Elementary
 from RunSelection import RunSelection
-=======
->>>>>>> 90eba338
 from ROOT import TCanvas, TPad, TText, TGraph
 from ConfigParser import ConfigParser
 from numpy import array, mean
@@ -299,16 +296,10 @@
                 #     dicts[0][key].append(convert_time(now))
                 #     dicts[2][key].append(float(info[1]))
             else:
-<<<<<<< HEAD
                 if self.IgnoreJumps:
                     if len(self.Currents) > 100 and abs(self.Currents[-1] * 100) < abs(float(info[2]) * 1e9):
-                        if self.Currents[-1] > 0.01:
+                        if abs(self.Currents[-1]) > 0.01:
                             return
-=======
-                if len(self.Currents) > 100 and abs(self.Currents[-1] * 100) < abs(float(info[2]) * 1e9):
-                    if abs(self.Currents[-1]) > 0.01:
-                        return
->>>>>>> 90eba338
                 self.Currents.append(float(info[2]) * 1e9)
                 self.Time.append(total_seconds)
                 self.Voltages.append(float(info[1]))
@@ -430,12 +421,8 @@
         p = TPad(name, tit, *pos)
         p.SetFillColor(fill_col)
         p.SetMargin(*margins)
-<<<<<<< HEAD
-        # p.ResetBit(kCanDelete)
-=======
         p.SetLogy() if logy else self.do_nothing()
         p.SetLogx() if logx else self.do_nothing()
->>>>>>> 90eba338
         if gridx:
             p.SetGridx()
         if gridy:
