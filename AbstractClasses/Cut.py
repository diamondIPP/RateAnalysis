--- conflicted
+++ resolved
@@ -1,11 +1,8 @@
 import os
 import pickle
 import json
-import ConfigParser
 from numpy import array, zeros, arange, delete
-from AbstractClasses.Elementary import Elementary
-# from newAnalysis import Analysis
-# from signal_analysis import SignalAnalysis
+from Elementary import Elementary
 from ROOT import TCut, gROOT, TH1F
 from collections import OrderedDict
 
@@ -43,7 +40,6 @@
             self.jumps = None
             self.jump_ranges = None
 
-            Elementary.__init__(self, verbose=verbose)
             self.load_config()
             # generate cut strings
             self.generate_cut_string()
@@ -112,33 +108,26 @@
     # region GET CONFIG
     
     def load_dut_type(self):
-        dut_type = self.run_config_parser.get("BASIC","type")
+        dut_type = self.run_config_parser.get("BASIC", "type")
         assert dut_type.lower() in ["pixel", "pad"], "The DUT type {0} should be 'pixel' or 'pad'".format(dut_type)
         return dut_type
 
     def load_config(self):
         self.CutConfig['IndividualChCut'] = ''
-<<<<<<< HEAD
-        self.CutConfig['ExcludeFirst'] = self.load_exclude_first(self.parser.getint('CUT', 'excludefirst'))
-        self.CutConfig['EventRange'] = self.load_event_range(json.loads(self.parser.get('CUT', 'EventRange')))
-        self.CutConfig['spread_low'] = self.load_spread_low(self.parser.getint('CUT', 'spread_low'))
-        self.CutConfig['absMedian_high'] = self.load_abs_median_high(self.parser.getint('CUT', 'absMedian_high'))
-        self.CutConfig['pedestalsigma'] = self.load_pedestal_sigma(self.parser.getint('CUT', 'pedestalsigma'))
-        self.CutConfig['chi2X'] = self.parser.getint('CUT', 'chi2X')
-        self.CutConfig['chi2Y'] = self.parser.getint('CUT', 'chi2Y')
-        self.CutConfig['track_angle'] = self.parser.getint('CUT', 'track_angle')
-=======
         self.CutConfig['ExcludeFirst'] = self.load_exclude_first(self.ana_config_parser.getint('CUT', 'excludefirst'))
         self.CutConfig['EventRange'] = self.load_event_range(json.loads(self.ana_config_parser.get('CUT', 'EventRange')))
-        self.CutConfig['chi2'] = self.ana_config_parser.getint('CUT', 'chi2')
+        self.CutConfig['chi2X'] = self.ana_config_parser.getint('CUT', 'chi2X')
+        self.CutConfig['chi2Y'] = self.ana_config_parser.getint('CUT', 'chi2Y')
         self.CutConfig['track_angle'] = self.ana_config_parser.getint('CUT', 'track_angle')
-        #cuts only for pad
-        if (self.DUTType == "pad"):
+        # pad cuts
+        if self.DUTType == 'pad':
             self.CutConfig['spread_low'] = self.load_spread_low(self.ana_config_parser.getint('CUT', 'spread_low'))
             self.CutConfig['absMedian_high'] = self.load_abs_median_high(self.ana_config_parser.getint('CUT', 'absMedian_high'))
             self.CutConfig['pedestalsigma'] = self.load_pedestal_sigma(self.ana_config_parser.getint('CUT', 'pedestalsigma'))
-        #cuts only for pixel TODO DA
->>>>>>> 0b69c8a8
+        # pixel cuts
+        else:
+            pass
+            # todo: cuts only for pixel, DA
 
     def load_event_range(self, event_range=None):
         """
@@ -326,13 +315,9 @@
         self.CutStrings['pulser'] += '!pulser'
 
         # -- BEAM INTERRUPTION CUT --
-        # Do beam interruptions cut only for pad, for now TODO DA
-        if (self.DUTType == "pad"):
-            self.__generate_beam_interruptions()
+        self.__generate_beam_interruptions()
         self.EasyCutStrings['noBeamInter'] = 'BeamOn'
-        # Do this only fo pad, for now. TODO DA
-        if (self.DUTType == "pad"):
-            self.generate_jump_cut()
+        self.generate_jump_cut()
 
         gROOT.SetBatch(0)
 
@@ -371,6 +356,9 @@
         self.JumpCut += cut_string
 
     def find_beam_interruptions(self):
+        return self.find_pad_beam_interruptions() if self.DUTType == 'pad' else self.find_pixel_beam_interruptions()
+
+    def find_pad_beam_interruptions(self):
         """
         Looking for the beam interruptions by investigating the pulser rate.
         :return: interrupt list
@@ -395,6 +383,10 @@
                 tup = [0, 0]
             last_rate = value
         return interrupts
+
+    def find_pixel_beam_interruptions(self):
+        # todo DA, just return the same format as find_pad_beam_interruptions does
+        pass
 
     def __save_beaminterrupts(self):
         # check if directories exist
@@ -445,15 +437,13 @@
         if self.jump_ranges is None:
             jumps_pickle = self.beaminterruptions_folder + "/data/{testcampaign}Run_{run}.pickle".format(testcampaign=self.TESTCAMPAIGN, run=self.analysis.run.run_number)
             range_pickle = self.beaminterruptions_folder + "/data/{testcampaign}_{run}_Jump_Ranges.pickle".format(testcampaign=self.TESTCAMPAIGN, run=self.analysis.run.run_number)
-            #DO THIS ANALYSIS FOR PAD ONLY, FOR NOW TODO DA
-            if (self.DUTType == "pad"):
-                self.jumps = self.do_pickle(jumps_pickle, self.find_beam_interruptions)
+            self.jumps = self.do_pickle(jumps_pickle, self.find_beam_interruptions)
+            ranges = self.do_pickle(range_pickle, self.__create_jump_ranges)
+            # redo range pickle if config parameters have changed
+            if ranges[0] != self.exclude_before_jump or ranges[1] != self.exclude_after_jump:
+                os.remove(range_pickle)
                 ranges = self.do_pickle(range_pickle, self.__create_jump_ranges)
-                # redo range pickle if config parameters have changed
-                if ranges[0] != self.exclude_before_jump or ranges[1] != self.exclude_after_jump:
-                    os.remove(range_pickle)
-                    ranges = self.do_pickle(range_pickle, self.__create_jump_ranges)
-                self.jump_ranges = ranges[2]
+            self.jump_ranges = ranges[2]
         return self.jumps
     # endregion
 
