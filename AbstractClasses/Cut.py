--- conflicted
+++ resolved
@@ -20,12 +20,7 @@
             Elementary.__init__(self, verbose=self.analysis.verbose)
 
             # saving stuff
-<<<<<<< HEAD
             self.RootObjects = []
-=======
-            self.histos = {}
-            self.data = []
->>>>>>> f9650ab2
 
             # config
             self.DUTType = self.load_dut_type()
@@ -50,38 +45,24 @@
             self.generate_cut_string()
             self.all_cut = self.generate_all_cut()
 
-<<<<<<< HEAD
     def load_run_config(self):
         return self.load_run_configs(self.analysis.run_number)
 
-    def generate_special_cut(self, excluded_cuts=None, included_cuts=None, name='special_cut'):
-=======
-    def generate_special_cut(self, excluded_cuts=None, included_cuts=None, name='special_cut', verbose=False):
->>>>>>> f9650ab2
+    def generate_special_cut(self, excluded=None, included=None, name='special_cut'):
         cut = TCut(name, '')
         n_cuts = 0
         for key, value in self.CutStrings.iteritems():
-            if excluded_cuts and key in excluded_cuts:
+            if excluded and key in excluded:
                 continue
-            if included_cuts and key not in included_cuts:
+            if included and key not in included:
                 continue
             if key.startswith('old') or key.startswith('all_cut'):
                 continue
             if value.GetTitle() == '':
                 continue
-<<<<<<< HEAD
-            # self.log_info('add {key} {tit}'.format(key=key, tit=value.GetTitle()))
             cut += value
             n_cuts += 1
-        # self.log_info('generated {name} cut with {num} cuts'.format(name=name, num=n_cuts))
-=======
-            if verbose:
-                print 'add ', key, value.GetTitle()
-            cut += value
-            n_cuts += 1
-        if verbose:
-            print 'generated {name} cut with {num} cuts'.format(name=name, num=n_cuts)
->>>>>>> f9650ab2
+        self.log_info('generated {name} cut with {num} cuts'.format(name=name, num=n_cuts))
         return cut
 
     def generate_all_cut(self):
@@ -483,9 +464,6 @@
     def update_all_cut(self):
         self.all_cut = self.generate_all_cut()
 
-    def update_all_cut(self):
-        self.all_cut = self.generate_all_cut()
-
     def show_cuts(self, easy=True):
         cuts = self.EasyCutStrings if easy else self.CutStrings
         max_len = max(len(key) for key, value in cuts.iteritems() if str(value))
