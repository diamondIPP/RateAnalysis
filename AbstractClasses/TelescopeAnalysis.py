--- conflicted
+++ resolved
@@ -178,11 +178,7 @@
         self.format_histo(h, title='Waveform', name='wf', x_tit='Time [ns]', y_tit='Signal [mV]', markersize=.8, y_off=.4, stats=0, tit_size=.05)
         xmin, xmax = self.run.signal_regions['e'][0] / 2 - 20, self.run.signal_regions['e'][1] / 2
         h.GetXaxis().SetRangeUser(xmin, xmax)
-<<<<<<< HEAD
-        stuff = self.draw_histo(h, show=show, lm=.06, rm=.045, bm=.2, x=3000, y=1000, gridx=True, gridy=True)
-=======
         self.draw_histo(h, show=show, lm=.06, rm=.045, bm=.2, x=3000, y=1000, gridy=True, gridx=True)
->>>>>>> 9605d378
         gROOT.SetBatch(1) if not show else self.do_nothing()
         sleep(.5)
         # draw line at found peak and pedestal region
