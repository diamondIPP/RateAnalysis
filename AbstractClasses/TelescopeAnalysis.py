from argparse import ArgumentParser
from copy import deepcopy
from time import sleep

from ROOT import TCanvas, TH2F, gROOT, TProfile, TH1F, TLegend, gStyle, kGreen, kCyan, TText, TCut, TF1, TGraph
from numpy import array, zeros

from Elementary import Elementary
from RunClass import Run
from Cut import Cut
from Utils import *


class Analysis(Elementary):
    """ Class for the analysis of the non-channel specific stuff of a single run. """

    def __init__(self, run, diamonds=3, verbose=False, high_low_rate=None, load_tree=True):
        """
        Parent class for all analyses, which contains all the basic stuff about the Telescope.
        :param run:             run object of type "Run" or integer run number
        :param diamonds:        an integer number defining the diamonds activated for analysis: 0x1=ch0 (diamond 1) 0x2=ch3 (diamond 2)
        :param verbose:         if True, verbose printing is activated
        :param high_low_rate:   list of highest and lowest rate runs for an analysis collection
        """
        Elementary.__init__(self, verbose=verbose)
        self.histos = []
<<<<<<< HEAD
        self.RootObjects = []
=======
        self.canvases = {}
        self.lines = {}
        self.root_objects = []
>>>>>>> f9650ab2

        # basics
        self.diamonds = diamonds
        self.run = self.init_run(run, load_tree)
        self.run.analysis = self
        self.run_number = self.run.run_number
        self.RunInfo = deepcopy(self.run.RunInfo)
        self.lowest_rate_run = high_low_rate['min'] if high_low_rate is not None else self.run.run_number
        self.highest_rate_run = high_low_rate['max'] if high_low_rate is not None else self.run.run_number
        self.PickleDir = self.get_program_dir() + self.ana_config_parser.get('SAVE', 'pickle_dir')
        if self.ana_config_parser.has_option('SAVE', 'ActivateTitle'):
            gStyle.SetOptTitle(self.ana_config_parser.getboolean('SAVE', 'ActivateTitle'))
        # self.saveMCData = self.ana_config_parser.getboolean("SAVE", "SaveMCData")
        self.ana_save_dir = '{run}'.format(run=self.run.run_number)

        # DUT
        self.DUTType = self.run.DUTType
        
        # tree
        self.tree = self.run.tree

        # miscellaneous
        self.channel = self.channel if hasattr(self, 'channel') else None

        # general for pads and pixels
        self.Cut = Cut(self, skip=not load_tree)
        if load_tree:
            self.StartEvent = self.Cut.CutConfig['EventRange'][0]
            self.EndEvent = self.Cut.CutConfig['EventRange'][1]

        # alignment
            self.IsAligned = self.check_alignment(draw=False, save_plot=False)

        # save histograms // canvases
        self.signal_canvas = None
<<<<<<< HEAD
=======

        # alignment
        self.IsAligned = self.check_alignment(draw=False)
>>>>>>> f9650ab2

    # ============================================================================================
    # region INIT

<<<<<<< HEAD
    def init_run(self, run, load_tree):
        """

        :type run: object
        """
=======
    def init_run(self, run):
>>>>>>> f9650ab2
        if not isinstance(run, Run):
            assert type(run) is int, 'run has to be either a Run instance or an integer run number'
            return Run(run, self.diamonds, load_tree)
        else:
            assert run.run_number is not None, 'No run selected, choose run.SetRun(run_nr) before you pass the run object'
            return run
    # endregion

    # ============================================================================================
    # region REGIONS AND PEAK INTEGRAL

    def __draw_single_wf(self, event=None, show=True, tcorr=False):
        start = self.StartEvent if event is None else event
        if hasattr(self, 'draw_waveforms') and self.run.wf_exists(self.channel):
            return self.draw_waveforms(n=1, show=show, start_event=start, t_corr=tcorr)
        else:
            h = TH2F('regions', '', 1024, 0, 511, 1000, -200, 50)
            if self.run.wf_exists(0):
                self.tree.Draw('wf0:Iteration$/2>>regions', self.Cut.all_cut, 'goff', 1, start)
        h.GetXaxis().SetNdivisions(520)
        self.format_histo(h, markersize=0.3, x_tit='Time [ns]', y_tit='Signal [au]', stats=0)
        self.save_histo(h, 'Regions', show, self.ana_save_dir, lm=.075, rm=.045, x_fac=1.5, y_fac=.5)
        return h

    def draw_regions(self, ped=True, event=None, show=True):
        h = self.__draw_single_wf(event=event, show=False)
        self.draw_histo(h, show=show, lm=.07, rm=.045, bm=.2, x=1.5, y=.75)
        ymin, ymax = h.GetYaxis().GetXmin(), h.GetYaxis().GetXmax()
        ydiff = ymax - ymin
        h.SetTitle('Pedestal Regions' if ped else 'Signal Regions')
        starts = []
        regions = self.run.pedestal_regions if ped else self.run.signal_regions
        gr = self.make_tgrapherrors('gr', '', color=2, marker_size=0, width=3)
        i = 0
        gStyle.SetEndErrorSize(4)
        sleep(.5)
        for reg, lst in regions.iteritems():
            if len(reg) < 3:
                offset = ydiff * .4 if not all(i[0] < lst[0] < i[1] for i in starts) or not all(i[0] < lst[1] < i[1] for i in starts) else ydiff * .2
                if lst[1] - lst[0] > 1:
                    gr.SetPoint(i, (lst[1] + lst[0]) / 4., ymax - offset)
                    gr.SetPointError(i, (lst[1] - lst[0]) / 4., 0)
                    l = self.draw_tlatex(gr.GetX()[i], gr.GetY()[i] + 3, '{sig}{reg}'.format(reg=reg, sig='p' if ped else 's'), color=2, size=.04)
                    gr.GetListOfFunctions().Add(l)
                    i += 1
                if lst[1] - lst[0] > 1:
                    self.draw_vertical_line(lst[0] / 2, ymin, ymax - offset, color=2)
                    starts.append(lst)
                else:
                    self.draw_vertical_line(lst[0] / 2, ymin, ymax - ydiff * .5, color=4, w=2)
                    self.draw_tlatex(lst[0] / 2, ymax - ydiff * .49, '{sig}{reg}'.format(reg=reg, sig='p' if ped else 's'), size=.04, color=4)
                self.draw_vertical_line(lst[1] / 2, ymin, ymax - offset, color=2) if lst[1] - lst[0] > 1 else self.do_nothing()
        gr.Draw('[]')
        gr.Draw('p')
        self._add_buckets(ymin, ymax, avr_pos=6, full_line=True)
        save_name = 'PedestalRegions' if ped else 'SignalRegions'
<<<<<<< HEAD
        self.save_plots(save_name, ch=None)
        self.histos.append([h, gr])

    def _add_buckets(self, ymin, ymax, xmin=0, xmax=512, avr_pos=-2, full_line=False, size=.03):
        start = self.run.signal_regions['b'][0] % 40 / 2
        stop = int(.8 * xmax) if xmax > 500 else int(xmax)
=======
        self.save_plots(save_name, sub_dir=self.ana_save_dir, ch=None)
        self.histos.append([h, c, gr, lines, titles])

    def _add_buckets(self, canvas=None):
        c = gROOT.GetSelectedPad() if canvas is None else canvas
        axis = []
        labels = []
        arrows = []
        start = self.run.signal_regions['b'][0] % 40
        stop = int(.8 * c.GetUxmax()) if c.GetUxmax() > 500 else int(c.GetUxmax())
        print 'sta-sto:', start, stop
>>>>>>> f9650ab2
        bucket0 = self.run.signal_regions['b'][0] / 40
        x_range = xmax - xmin
        y_range = ymax - ymin
        self.draw_tlatex(xmin - .015 * x_range, ymin - 0.18 * y_range, 'Bucket:', align=30, color=418, size=size)
        peak_fit = self.run.signal_regions['a'][0] / 2.
        for i, x in enumerate(xrange(start, stop, 20), -bucket0):
            y2 = ymax if full_line else ymin - 0.1 * y_range
            self.draw_vertical_line(x, ymin - 0.22 * y_range, y2, 418, style=3 if full_line else 1, tline=True)
            if x <= stop - 20:
                self.draw_tlatex(x + 10, ymin - 0.18 * y_range, str(i), align=20, color=418, size=size)
                if peak_fit:
<<<<<<< HEAD
                    pos = peak_fit % 20
                    p_pos = round_down_to(x, 20) + pos
                    p_pos += 20 if p_pos < x else 0
                    if i == avr_pos:
                        self.draw_tlatex(p_pos, ymin + 0.05 * y_range, 'Average Peak Position', color=807, size=size)
                    self.draw_arrow(p_pos, p_pos, ymin + 1, ymin + 0.04 * y_range, col=807, width=2)

    def draw_peak_integrals(self, event=None, add_buckets=True, show=True):
        old_count = self.count
        h, n = self.__draw_single_wf(event=event, show=False, tcorr=True)
        self.format_histo(h, title='Peak Integrals', name='wf', x_tit='Time [ns]', y_tit='Signal [mV]', markersize=.8, y_off=.5, stats=0, tit_size=.07, lab_size=.06)
        xmin, xmax = self.run.signal_regions['e'][0] / 2 - 20, self.run.signal_regions['e'][1] / 2
        h.GetXaxis().SetRangeUser(xmin, xmax)
        self.draw_histo(h, show=show, lm=.07, rm=.045, bm=.24, x=1.5, y=.5, gridy=True, gridx=True)
        gROOT.SetBatch(1) if not show else self.do_nothing()
=======
                    pos = peak_fit.Parameter(1) % 20
                    ar = TArrow(x + pos, c.GetUymin() + 1, x + pos, c.GetUymin() + 0.04 * y_range, .005, '<|')
                    ar.SetLineWidth(2)
                    ar.SetFillColor(kOrange + 7)
                    ar.SetLineColor(kOrange + 7)
                    ar.Draw()
                    arrows.append(ar)
            a.Draw()
            axis.append(a)
        self.histos.append([axis, labels, arrows])

    def draw_peak_integrals(self, event=None):
        h = self.__draw_single_wf(event=event, show=False)
        c = TCanvas('c1', 'Regions', 1000, 500)
        c.SetMargin(.075, .045, .2, .1)
        c.SetGrid()
        self.format_histo(h, title='Peak Integrals', markersize=.5)
        h.GetXaxis().SetRangeUser(self.run.signal_regions['e'][0] / 2 - 20, self.run.signal_regions['e'][1] / 2)
        h.Draw()
>>>>>>> f9650ab2
        sleep(.5)
        # draw line at found peak and pedestal region
        ymin, ymax = h.GetYaxis().GetXmin(), h.GetYaxis().GetXmax()
        print event, n
        peak_pos, ped_pos = self.__draw_peak_pos(event + n - 1, ymin, ymax)
        # draw error bars
        gr1 = self.make_tgrapherrors('gr1', '', color=kGreen + 2, marker_size=0, asym_err=True, width=2)
        gr2 = self.make_tgrapherrors('gr2', '', color=kCyan - 3, marker_size=0, asym_err=True, width=2)
        gStyle.SetEndErrorSize(5)
        i = 0
        y = ymax - ymin
        for int_, lst in self.run.peak_integrals.iteritems():
            if len(int_) < 3:
                gr1.SetPoint(i, peak_pos, ymax - y * ((i + 1) / 6. + 1 / 3.))
                gr2.SetPoint(i, ped_pos, ymax - y * ((i + 1) / 6. + 1 / 3.))
                gr1.SetPointError(i, lst[0] / 2., lst[1] / 2., 0, 0) if lst[1] - lst[0] > 1 else gr1.SetPointError(i, .5, .5, 0, 0)
                gr2.SetPointError(i, lst[0] / 2., lst[1] / 2., 0, 0) if lst[1] - lst[0] > 1 else gr2.SetPointError(i, .5, .5, 0, 0)
                l1 = self.draw_tlatex(gr1.GetX()[i], gr1.GetY()[i] + 5, ' ' + int_, color=kGreen + 2, align=10)
                gr1.GetListOfFunctions().Add(l1)
                i += 1
        for gr in [gr1, gr2]:
            gr.Draw('[]')
            gr.Draw('p')
<<<<<<< HEAD
        self._add_buckets(ymin, ymax, xmin, xmax, full_line=True, size=.05) if add_buckets else self.do_nothing()
        self.save_plots('IntegralPeaks',  ch=None)
        gROOT.SetBatch(0)
        self.count = old_count
        self.histos.append([gr1, gr2])

    def __draw_peak_pos(self, event, ymin, ymax):
        peak_pos = self.get_peak_position(event, tcorr=True) if hasattr(self, 'get_peak_position') else self.run.signal_regions['a'][0] / 2.
        ped_region = self.PedestalRegion if hasattr(self, 'PedestalRegion') else 'ab'
        ped_pos = self.run.pedestal_regions[ped_region][1] / 2.
        y = ymax - ymin
        self.draw_vertical_line(peak_pos, ymin, ymax - y / 3., color=4, w=2, name='peak')
        self.draw_vertical_line(ped_pos, ymin, ymax - y / 3, color=883, w=2, name='ped')
        t1 = self.draw_tlatex(peak_pos, ymax - y / 3.1, 'found peak', color=4)
        t2 = self.draw_tlatex(ped_pos, ymax - y / 3.1, 'pedestal', color=883)
        t1.Draw()
        t2.Draw()
        self.RootObjects.append([t1, t2])
        return peak_pos, ped_pos

=======
        self._add_buckets()
        self.save_plots('IntegralPeaks', sub_dir=self.ana_save_dir, ch=None)
        self.histos.append([gr1, gr2, c, l, t1, h, l2, t2])
>>>>>>> f9650ab2
    # endregion

    # ============================================================================================
    # region TRACKS
    def show_chi2(self, mode=None, show=True, save=True, fit=False, prnt=True):
        assert mode in ['x', 'y', None], 'mode has to be in {lst}!'.format(lst=['x', 'y', None])
        n_bins = 500 if mode is None else 250
        mode = 'tracks' if mode is None else mode
        self.set_root_output(False)
        h = TH1F('h', '#chi^{2} in ' + mode, n_bins, 0, 100 if mode == 'tracks' else 50)
        self.tree.Draw('chi2_{mod}>>h'.format(mod=mode), '', 'goff')
        if show:
            yq = zeros(1)
<<<<<<< HEAD
            h.GetQuantiles(1, yq, array([.99]))
            h.GetXaxis().SetRangeUser(0, yq[0])
        if fit:
            f = TF1('f', '[0]*TMath::GammaDist(x, {ndf}/2, 0, 2)'.format(ndf=4 if mode == 'tracks' else 2))
            h.Fit(f, 'q')
            h.SetStats(1)
            set_statbox(only_fit=True)
        self.format_histo(h, x_tit='#chi^{2}', y_tit='Number of Entries', y_off=1.8, stats=0)
        self.save_histo(h, 'Chi2{0}'.format(mode.title() if mode is not 'tracks' else 'All'), show, save=save, lm=.13, prnt=prnt)
=======
            h.GetQuantiles(1, yq, array([.9]))
            # h.GetXaxis().SetRangeUser(0, yq[0])
        self.format_histo(h, x_tit='#chi^{2}', y_tit='Entries', y_off=1.8)
        h.Draw()
        self.histos.append(h)
        self.canvases[0] = c
        gROOT.SetBatch(0)
>>>>>>> f9650ab2
        return h

    def show_all_chi2(self):
        gROOT.ProcessLine('gErrorIgnoreLevel = kError;')
        histos = [self.show_chi2(mode, show=False) for mode in [None, 'x', 'y']]
        c = TCanvas('c', 'Chi2', 1000, 1000)
        c.SetLeftMargin(.13)
        max_chi2 = int(max([h.GetMaximum() for h in histos])) / 1000 * 1000 + 1000
        histos[0].GetYaxis().SetRangeUser(0, max_chi2)
        histos[0].SetTitle('All #chi^{2}')
        legend = TLegend(.7, .7, .9, .9)
        leg_names = ['#chi^{2} ' + mode for mode in ['of both', 'in x', 'in y']]
        for i, h in enumerate(histos):
            h.SetStats(0)
            h.SetLineColor(self.get_color())
            h.SetLineWidth(2)
            h.Draw() if not i else h.Draw('same')
            legend.AddEntry(h, leg_names[i], 'l')
        legend.Draw()
        gROOT.ProcessLine('gErrorIgnoreLevel = 0;')
        self.RootObjects.append([legend, histos, c])
        self.save_plots('Chi2', canvas=c, sub_dir=self.ana_save_dir, ch=None)

    def draw_angle_distribution(self, mode='x', show=True, print_msg=True, cut=None):
        """ Displays the angle distribution of the tracks. """
        assert mode in ['x', 'y']
        cut = cut if cut is not None else TCut('')
        self.set_root_output(False)
        h = TH1F('had', 'Track Angle Distribution in ' + mode, 320, -4, 4)
        self.tree.Draw('slope_{mod}>>had'.format(mod=mode), cut, 'goff')
        self.format_histo(h, x_tit='Track Angle [deg]', y_tit='Entries', y_off=1.8, lw=2, stats=0)
        self.save_histo(h, 'TrackAngle{mod}'.format(mod=mode.upper()), show, lm=.13, prnt=print_msg)
        return h

    def draw_distance_distribution(self, show=True, save=True):
        h = TH1F('hdd', 'Track Distance in Diamond', 100, 500, 501)
        self.tree.Draw('500*TMath::Sqrt(TMath::Power(TMath::Sin(TMath::DegToRad()*slope_x), 2) + TMath::Power(TMath::Sin(TMath::DegToRad()*slope_y), 2) + 1)>>hdd', 'slope_x > -20', 'goff')
        self.format_histo(h, x_tit='Distance [#mum]', y_tit='Entries', y_off=1.8, lw=2, stats=0)
        h.GetXaxis().SetNdivisions(405)
        self.save_histo(h, 'DistanceInDia', show, lm=.13, save=save)
        return h

    def calc_angle_fit(self, mode='x', show=True):
        pickle_path = self.PickleDir + 'Tracks/AngleFit_{tc}_{run}_{mod}.pickle'.format(tc=self.TESTCAMPAIGN, run=self.run_number, mod=mode)

        def func():
            h = self.draw_angle_distribution(mode, show=show)
            return self.fit_fwhm(h, draw=show)

        fit = func() if show else None
        return self.do_pickle(pickle_path, func, fit)

    def show_both_angles(self):
        gROOT.ProcessLine('gErrorIgnoreLevel = kError;')
        self.get_color()
        histos = [self.draw_angle_distribution(mode, show=False) for mode in ['x', 'y']]
        c = TCanvas('c', 'Chi2', 1000, 1000)
        c.SetLeftMargin(.13)
        max_angle = int(max([h.GetMaximum() for h in histos])) / 1000 * 1000 + 1000
        histos[0].GetYaxis().SetRangeUser(0, max_angle)
        legend = TLegend(.7, .7, .9, .9)
        leg_names = ['Angle in ' + mode for mode in ['x', 'y']]
        for i, h in enumerate(histos):
            h.SetStats(0)
            h.SetTitle('Track Angle Distributions')
            h.SetLineColor(self.get_color())
            h.Draw() if not i else h.Draw('same')
            legend.AddEntry(h, leg_names[i], 'l')
        legend.Draw()
        gROOT.ProcessLine('gErrorIgnoreLevel = 0;')
        self.RootObjects.append([legend, c, histos])
        self.save_plots('TrackAngles', sub_dir=self.ana_save_dir, ch=None)
    # endregion

    # ============================================================================================
    # region PIXEL
    def draw_hitmap(self, show=True, cut=None, plane=None):
        planes = [0, 1, 2, 3] if plane is None else [int(plane)]
        cut = self.Cut.all_cut if cut is None else cut
        histos = [TH2F('h_hm{0}'.format(i_pl), 'Hitmap Plane {0}'.format(i_pl), 52, 0, 52, 80, 0, 80) for i_pl in planes]
        for plane in planes:
            cut_string = cut + TCut('plane == {0}'.format(plane))
            self.tree.Draw('row:col>>h_hm{0}'.format(plane), cut_string, 'goff')
            self.format_histo(histos[plane], x_tit='col', y_tit='row')
            self.RootObjects.append(self.save_histo(histos[plane], 'HitMap{0}'.format(plane), False, self.ana_save_dir, draw_opt='colz'))
        gROOT.SetBatch(1) if not show else self.do_nothing()
        c = TCanvas('c_hm', 'Hitmaps', 2000, 2000)
        c.Divide(2, 2)
        for i, h in enumerate(histos, 1):
            h.SetStats(0)
            pad = c.cd(i)
            pad.SetBottomMargin(.15)
            h.Draw('colz')
        self.save_plots('HitMap', sub_dir=self.ana_save_dir, ch=None)
        gROOT.SetBatch(1)

    # endregion
    # ==============================================
    # region ALIGNMENT
    def check_alignment(self, binning=5000, draw=True, save_plot=True):
        pickle_path = 'Configuration/Individual_Configs/Alignment/{tc}_{run}.pickle'.format(tc=self.TESTCAMPAIGN, run=self.run.run_number)

        def func():
            if self.DUTType == 'pad':
                nbins = self.run.n_entries / binning
                h = TProfile('h', 'Pulser Rate', nbins, 0, self.run.n_entries)
                self.tree.Draw('(@col.size()>1)*100:Entry$>>h', 'pulser', 'goff')
<<<<<<< HEAD
                self.format_histo(h, name='align', title='Event Alignment', x_tit='Event Number', y_tit='Hits per Event @ Pulser Events [%]', y_off=1.3, stats=0, fill_color=821)
                h.GetYaxis().SetRangeUser(0, 105)
                if save_plot:
                    self.RootObjects.append(self.save_histo(h, 'EventAlignment', draw, self.ana_save_dir, draw_opt='hist'))
=======
                self.format_histo(h, name='align', title='Event Alignment', x_tit='Event Number', y_tit='Hits per Event @ Pulser Events [%]', y_off=1.3)
                h.GetYaxis().SetRangeUser(0, 100)
                if draw:
                    gROOT.SetBatch(0)
                c = TCanvas('c', 'Pulser Rate Canvas', 1000, 1000)
                h.SetStats(0)
                h.Draw('hist')
                self.save_plots('EventAlignment', sub_dir=self.ana_save_dir, ch=None)
                gROOT.SetBatch(0)
                self.histos.append([h, c])
>>>>>>> f9650ab2
                align = self.__check_alignment_histo(h)
                return align
            else:
                # todo put some function for the pixel here!
                pass

        aligned = func() if draw else None
        aligned = self.do_pickle(pickle_path, func, aligned)
        if not aligned:
            msg = 'The events of RUN {run} are not aligned!'.format(run=self.run_number)
            print '\n{delim}\n{msg}\n{delim}\n'.format(delim=len(str(msg)) * '!', msg=msg)
        return aligned

<<<<<<< HEAD
=======
    def find_alignment_offset(self):
        offsets = [i for i in xrange(-5, 5) if i]
        histos = {}
        h = TH1F('h', 'Pixel Hits @ Pulser Events', 20, -.5, 19.5)
        right_offset = None
        c = None
        pulser_events = []
        pulsers = []

        for event in xrange(self.StartEvent, self.run.n_entries):
                #print '\rpulser events: {0:04d}'.format(pulser_events),
                self.tree.GetEntry(event)
                if self.tree.pulser:
                    n_hits = {}
                    #n_hits[0] = (len(self.tree.col))
                    print 'found', event,
                    for x in range(-5,6):
                        self.tree.GetEntry(event+x)
                        n_hits[x] =(len(self.tree.col))
                    print n_hits
                    pulser_events.append(n_hits)
                #pulsers.append(self.tree.pulser)
                if len(pulser_events)>1000:
                    break


        for offset in offsets:
            for i in pulser_events:
                h.Fill(i[offset])
            h.SetName(str(offset))
            h.Draw()
            sleep(.2)
            c = gROOT.GetSelectedPad()
            if c is None:
                c = TCanvas()
            c.Update()
            sleep(2)
            # find offset
            glob_max = [h.GetMaximumBin(), h.GetMaximum()]
            h.GetXaxis().SetRangeUser(-1, 20)
            hit_max = [h.GetMaximumBin(), h.GetMaximum()]
            histos[offset]=deepcopy(h)
            print offset, glob_max
            if glob_max[0] == 1 and glob_max[1] > 2 * hit_max[1]:
                right_offset = offset
                break
            h.Reset()
        h.Draw()
        self.histos.append(h)
        return histos
        print '\nThe event offset is {off}'.format(off=right_offset)

>>>>>>> f9650ab2
    def __check_alignment_histo(self, histo):
        h = histo
        for bin_ in xrange(h.FindBin(self.StartEvent), h.GetNbinsX()):
            if h.GetBinContent(bin_) > 40:
                return False
        return True
    # endregion

    # ==============================================
    # region SHOW & PRINT

    def draw_pix_map(self, n=1, start=None, plane=1):
        start_event = self.StartEvent if start is None else start
        h = TH2F('h', 'Pixel Map', 52, 0, 51, 80, 0, 79)
        self.tree.GetEntry(start_event)
        for pln, col, row, adc in zip(self.tree.plane, self.tree.col, self.tree.row, self.tree.adc):
            if pln == plane:
                h.SetBinContent(col + 1, row + 1, -adc)
        c = TCanvas('c', 'Pixel Map', 1000, 1000)
        c.SetBottomMargin(.15)
        c.SetRightMargin(.14)
        h.SetStats(0)
        h.GetZaxis().SetTitle('adc [au]')
        h.GetZaxis().SetTitleOffset(1.3)
        self.format_histo(h, x_tit='col', y_tit='row')
        h.Draw('colz')
        self.histos[0] = [c, h]
        self.save_plots('PixMapPlane{pln}{evts}'.format(pln=plane, evts=n), sub_dir=self.ana_save_dir, ch=None)

    def draw_preliminary(self):
        c = gROOT.GetListOfCanvases()[-1]
        text = TText((c.GetUxmax() - c.GetUxmin()) / 2., (c.GetUymax() - c.GetUymin()) / 2., "Preliminary")
        text.SetTextColor(19)
        text.SetTextSize(.2)
        text.SetTextAngle(30)
        text.SetTextAlign(20)
        h = None
        for obj in c.GetListOfPrimitives():
            print obj.IsA().GetName()
            if obj.IsA().GetName() in ['TH1F', 'TH2F', 'TGraph', 'TGraphErrors']:
                h = obj
        text.Draw()
        h.Draw('same')
        c.RedrawAxis()
        self.histos[1] = text

    # ==============================================
    # region RUN FUNCTIONS

    def draw_time(self, show=True):
        entries = self.tree.Draw('Entry$:time', '', 'goff')
        time = [self.tree.GetV2()[i] for i in xrange(entries)]
        t = [(i - time[0]) / 1000 for i in time]
        gr = TGraph(len(t), array(xrange(len(t)), 'd'), array(t, 'd'))
        gr.SetNameTitle('g_t', 'Time vs Events')
        self.format_histo(gr, x_tit='Entry Number', y_tit='Time [s]', y_off=1.5)
        self.draw_histo(gr, show=show, draw_opt='al', lm=.13, rm=.08)

    def get_event_at_time(self, time_sec):
        return self.run.get_event_at_time(time_sec)

    def get_flux(self):
        return self.run.get_flux()

    # endregion


if __name__ == "__main__":
    ana_parser = ArgumentParser()
    ana_parser.add_argument('run', nargs='?', default=392, type=int)
    args = ana_parser.parse_args()
    this_run = args.run
    print '\nAnalysing run', this_run, '\n'
    z = Analysis(this_run)<|MERGE_RESOLUTION|>--- conflicted
+++ resolved
@@ -14,26 +14,18 @@
 class Analysis(Elementary):
     """ Class for the analysis of the non-channel specific stuff of a single run. """
 
-    def __init__(self, run, diamonds=3, verbose=False, high_low_rate=None, load_tree=True):
+    def __init__(self, run, verbose=False, high_low_rate=None, load_tree=True):
         """
         Parent class for all analyses, which contains all the basic stuff about the Telescope.
         :param run:             run object of type "Run" or integer run number
-        :param diamonds:        an integer number defining the diamonds activated for analysis: 0x1=ch0 (diamond 1) 0x2=ch3 (diamond 2)
         :param verbose:         if True, verbose printing is activated
         :param high_low_rate:   list of highest and lowest rate runs for an analysis collection
         """
         Elementary.__init__(self, verbose=verbose)
         self.histos = []
-<<<<<<< HEAD
         self.RootObjects = []
-=======
-        self.canvases = {}
-        self.lines = {}
-        self.root_objects = []
->>>>>>> f9650ab2
 
         # basics
-        self.diamonds = diamonds
         self.run = self.init_run(run, load_tree)
         self.run.analysis = self
         self.run_number = self.run.run_number
@@ -66,28 +58,16 @@
 
         # save histograms // canvases
         self.signal_canvas = None
-<<<<<<< HEAD
-=======
-
-        # alignment
-        self.IsAligned = self.check_alignment(draw=False)
->>>>>>> f9650ab2
 
     # ============================================================================================
     # region INIT
 
-<<<<<<< HEAD
-    def init_run(self, run, load_tree):
-        """
-
-        :type run: object
-        """
-=======
-    def init_run(self, run):
->>>>>>> f9650ab2
+    @staticmethod
+    def init_run(run, load_tree):
+        """ create a run instance with either a given run integer or an already give run instance where a the run object is not None """
         if not isinstance(run, Run):
             assert type(run) is int, 'run has to be either a Run instance or an integer run number'
-            return Run(run, self.diamonds, load_tree)
+            return Run(run, 3, load_tree)
         else:
             assert run.run_number is not None, 'No run selected, choose run.SetRun(run_nr) before you pass the run object'
             return run
@@ -141,26 +121,12 @@
         gr.Draw('p')
         self._add_buckets(ymin, ymax, avr_pos=6, full_line=True)
         save_name = 'PedestalRegions' if ped else 'SignalRegions'
-<<<<<<< HEAD
         self.save_plots(save_name, ch=None)
         self.histos.append([h, gr])
 
     def _add_buckets(self, ymin, ymax, xmin=0, xmax=512, avr_pos=-2, full_line=False, size=.03):
         start = self.run.signal_regions['b'][0] % 40 / 2
         stop = int(.8 * xmax) if xmax > 500 else int(xmax)
-=======
-        self.save_plots(save_name, sub_dir=self.ana_save_dir, ch=None)
-        self.histos.append([h, c, gr, lines, titles])
-
-    def _add_buckets(self, canvas=None):
-        c = gROOT.GetSelectedPad() if canvas is None else canvas
-        axis = []
-        labels = []
-        arrows = []
-        start = self.run.signal_regions['b'][0] % 40
-        stop = int(.8 * c.GetUxmax()) if c.GetUxmax() > 500 else int(c.GetUxmax())
-        print 'sta-sto:', start, stop
->>>>>>> f9650ab2
         bucket0 = self.run.signal_regions['b'][0] / 40
         x_range = xmax - xmin
         y_range = ymax - ymin
@@ -172,7 +138,6 @@
             if x <= stop - 20:
                 self.draw_tlatex(x + 10, ymin - 0.18 * y_range, str(i), align=20, color=418, size=size)
                 if peak_fit:
-<<<<<<< HEAD
                     pos = peak_fit % 20
                     p_pos = round_down_to(x, 20) + pos
                     p_pos += 20 if p_pos < x else 0
@@ -188,27 +153,6 @@
         h.GetXaxis().SetRangeUser(xmin, xmax)
         self.draw_histo(h, show=show, lm=.07, rm=.045, bm=.24, x=1.5, y=.5, gridy=True, gridx=True)
         gROOT.SetBatch(1) if not show else self.do_nothing()
-=======
-                    pos = peak_fit.Parameter(1) % 20
-                    ar = TArrow(x + pos, c.GetUymin() + 1, x + pos, c.GetUymin() + 0.04 * y_range, .005, '<|')
-                    ar.SetLineWidth(2)
-                    ar.SetFillColor(kOrange + 7)
-                    ar.SetLineColor(kOrange + 7)
-                    ar.Draw()
-                    arrows.append(ar)
-            a.Draw()
-            axis.append(a)
-        self.histos.append([axis, labels, arrows])
-
-    def draw_peak_integrals(self, event=None):
-        h = self.__draw_single_wf(event=event, show=False)
-        c = TCanvas('c1', 'Regions', 1000, 500)
-        c.SetMargin(.075, .045, .2, .1)
-        c.SetGrid()
-        self.format_histo(h, title='Peak Integrals', markersize=.5)
-        h.GetXaxis().SetRangeUser(self.run.signal_regions['e'][0] / 2 - 20, self.run.signal_regions['e'][1] / 2)
-        h.Draw()
->>>>>>> f9650ab2
         sleep(.5)
         # draw line at found peak and pedestal region
         ymin, ymax = h.GetYaxis().GetXmin(), h.GetYaxis().GetXmax()
@@ -232,7 +176,6 @@
         for gr in [gr1, gr2]:
             gr.Draw('[]')
             gr.Draw('p')
-<<<<<<< HEAD
         self._add_buckets(ymin, ymax, xmin, xmax, full_line=True, size=.05) if add_buckets else self.do_nothing()
         self.save_plots('IntegralPeaks',  ch=None)
         gROOT.SetBatch(0)
@@ -253,11 +196,6 @@
         self.RootObjects.append([t1, t2])
         return peak_pos, ped_pos
 
-=======
-        self._add_buckets()
-        self.save_plots('IntegralPeaks', sub_dir=self.ana_save_dir, ch=None)
-        self.histos.append([gr1, gr2, c, l, t1, h, l2, t2])
->>>>>>> f9650ab2
     # endregion
 
     # ============================================================================================
@@ -271,7 +209,6 @@
         self.tree.Draw('chi2_{mod}>>h'.format(mod=mode), '', 'goff')
         if show:
             yq = zeros(1)
-<<<<<<< HEAD
             h.GetQuantiles(1, yq, array([.99]))
             h.GetXaxis().SetRangeUser(0, yq[0])
         if fit:
@@ -281,15 +218,6 @@
             set_statbox(only_fit=True)
         self.format_histo(h, x_tit='#chi^{2}', y_tit='Number of Entries', y_off=1.8, stats=0)
         self.save_histo(h, 'Chi2{0}'.format(mode.title() if mode is not 'tracks' else 'All'), show, save=save, lm=.13, prnt=prnt)
-=======
-            h.GetQuantiles(1, yq, array([.9]))
-            # h.GetXaxis().SetRangeUser(0, yq[0])
-        self.format_histo(h, x_tit='#chi^{2}', y_tit='Entries', y_off=1.8)
-        h.Draw()
-        self.histos.append(h)
-        self.canvases[0] = c
-        gROOT.SetBatch(0)
->>>>>>> f9650ab2
         return h
 
     def show_all_chi2(self):
@@ -397,23 +325,10 @@
                 nbins = self.run.n_entries / binning
                 h = TProfile('h', 'Pulser Rate', nbins, 0, self.run.n_entries)
                 self.tree.Draw('(@col.size()>1)*100:Entry$>>h', 'pulser', 'goff')
-<<<<<<< HEAD
                 self.format_histo(h, name='align', title='Event Alignment', x_tit='Event Number', y_tit='Hits per Event @ Pulser Events [%]', y_off=1.3, stats=0, fill_color=821)
                 h.GetYaxis().SetRangeUser(0, 105)
                 if save_plot:
                     self.RootObjects.append(self.save_histo(h, 'EventAlignment', draw, self.ana_save_dir, draw_opt='hist'))
-=======
-                self.format_histo(h, name='align', title='Event Alignment', x_tit='Event Number', y_tit='Hits per Event @ Pulser Events [%]', y_off=1.3)
-                h.GetYaxis().SetRangeUser(0, 100)
-                if draw:
-                    gROOT.SetBatch(0)
-                c = TCanvas('c', 'Pulser Rate Canvas', 1000, 1000)
-                h.SetStats(0)
-                h.Draw('hist')
-                self.save_plots('EventAlignment', sub_dir=self.ana_save_dir, ch=None)
-                gROOT.SetBatch(0)
-                self.histos.append([h, c])
->>>>>>> f9650ab2
                 align = self.__check_alignment_histo(h)
                 return align
             else:
@@ -427,61 +342,6 @@
             print '\n{delim}\n{msg}\n{delim}\n'.format(delim=len(str(msg)) * '!', msg=msg)
         return aligned
 
-<<<<<<< HEAD
-=======
-    def find_alignment_offset(self):
-        offsets = [i for i in xrange(-5, 5) if i]
-        histos = {}
-        h = TH1F('h', 'Pixel Hits @ Pulser Events', 20, -.5, 19.5)
-        right_offset = None
-        c = None
-        pulser_events = []
-        pulsers = []
-
-        for event in xrange(self.StartEvent, self.run.n_entries):
-                #print '\rpulser events: {0:04d}'.format(pulser_events),
-                self.tree.GetEntry(event)
-                if self.tree.pulser:
-                    n_hits = {}
-                    #n_hits[0] = (len(self.tree.col))
-                    print 'found', event,
-                    for x in range(-5,6):
-                        self.tree.GetEntry(event+x)
-                        n_hits[x] =(len(self.tree.col))
-                    print n_hits
-                    pulser_events.append(n_hits)
-                #pulsers.append(self.tree.pulser)
-                if len(pulser_events)>1000:
-                    break
-
-
-        for offset in offsets:
-            for i in pulser_events:
-                h.Fill(i[offset])
-            h.SetName(str(offset))
-            h.Draw()
-            sleep(.2)
-            c = gROOT.GetSelectedPad()
-            if c is None:
-                c = TCanvas()
-            c.Update()
-            sleep(2)
-            # find offset
-            glob_max = [h.GetMaximumBin(), h.GetMaximum()]
-            h.GetXaxis().SetRangeUser(-1, 20)
-            hit_max = [h.GetMaximumBin(), h.GetMaximum()]
-            histos[offset]=deepcopy(h)
-            print offset, glob_max
-            if glob_max[0] == 1 and glob_max[1] > 2 * hit_max[1]:
-                right_offset = offset
-                break
-            h.Reset()
-        h.Draw()
-        self.histos.append(h)
-        return histos
-        print '\nThe event offset is {off}'.format(off=right_offset)
-
->>>>>>> f9650ab2
     def __check_alignment_histo(self, histo):
         h = histo
         for bin_ in xrange(h.FindBin(self.StartEvent), h.GetNbinsX()):
