import pickle
import re
from copy import deepcopy
from glob import glob
from shutil import copyfile
from time import time
from ConfigParser import ConfigParser
from json import loads
from Utils import *
from screeninfo import get_monitors
from numpy import array
from progressbar import Bar, ETA, FileTransferSpeed, Percentage, ProgressBar

<<<<<<< HEAD
from ROOT import gROOT, TGraphErrors, TGaxis, TLatex, TGraphAsymmErrors, TSpectrum, TF1, TMath, TCanvas, gStyle, TLegend, TArrow, TPad, TCutG, TLine, kGreen, kOrange, kViolet, kYellow, kRed, kBlue, \
    kMagenta, kAzure, kCyan, kTeal

# global test campaign and resolution
tc = None
res = None
default_tc = '201610'
=======
import ROOT
from ROOT import gROOT, TGraphErrors, TGaxis, TLatex, TGraphAsymmErrors, TSpectrum, TF1, TMath, TCanvas, gStyle
# global test campaign
tc = None
>>>>>>> f9650ab2


class Elementary(object):
    """
    The Elementary class provides default behaviour objects in the analysis framework and is the Mother of all myPadAnalysis objects.
    It provides, among other things, a verbose printing method or a save plot method containing a global save directory handling.
    """

<<<<<<< HEAD
    def __init__(self, testcampaign=None, verbose=False, resolution=None):
=======
    def __init__(self, testcampaign=None, verbose=False):
>>>>>>> f9650ab2
        self.verbose = verbose

        self.TESTCAMPAIGN = None
        self.set_global_testcampaign(testcampaign)
<<<<<<< HEAD
        self.results_directory = '{dir}/Results{tc}/'.format(dir=self.get_program_dir(), tc=self.TESTCAMPAIGN)
=======
        self.save_directory = '{dir}/Results{tc}/'.format(dir=self.get_program_dir(), tc=self.TESTCAMPAIGN)
>>>>>>> f9650ab2

        # read configuration files
        self.MainConfigParser = self.load_main_config()
        self.run_config_parser = self.load_run_config()
        self.ana_config_parser = self.load_ana_config()

<<<<<<< HEAD
        self.Felix = self.MainConfigParser.getboolean('SAVE', 'felix')
        self.set_root_titles()

        # progress bar
        self.Widgets = ['Progress: ', Percentage(), ' ', Bar(marker='>'), ' ', ETA(), ' ', FileTransferSpeed()]
        self.ProgressBar = ProgressBar(widgets=self.Widgets, maxval=0)

        # screen resolution
        self.Res = self.load_resolution(resolution)

        # container for the ROOT objects
        self.ROOTObjects = []

        # colors
        self.count = 0
        self.colors = self.create_colorlist()
        self.FillColor = 821
        gStyle.SetLegendFont(42)

    # ============================================
    # region CONFIG
    def set_root_titles(self):
        if self.MainConfigParser.has_option('SAVE', 'activate_title'):
            gStyle.SetOptTitle(self.MainConfigParser.getboolean('SAVE', 'activate_title'))

=======
        # colors
        self.count = 0
        self.colors = self.create_colorlist()
        gStyle.SetLegendFont(42)

>>>>>>> f9650ab2
    def load_main_config(self):
        parser = ConfigParser()
        parser.read('{dir}/Configuration/main.cfg'.format(dir=self.get_program_dir()))
        return parser

    def load_run_config(self):
        run_parser = ConfigParser({'excluded_runs': '[]'})
        run_parser.read('Configuration/RunConfig_{tc}.cfg'.format(tc=self.TESTCAMPAIGN))
<<<<<<< HEAD
        return run_parser

    def load_run_configs(self, run_number):
        run_parser = ConfigParser({'excluded_runs': '[]'})
        # set run_number to zero if none is given to prevent crash
        run_number = 0 if run_number is None else run_number
        if self.MainConfigParser.has_section(self.TESTCAMPAIGN):
            n_splits = self.MainConfigParser.getint(self.TESTCAMPAIGN, 'n_splits')
            split_runs = [0] + loads(self.MainConfigParser.get(self.TESTCAMPAIGN, 'split_runs')) + [int(1e10)]
            for i in xrange(1, n_splits + 1):
                if split_runs[i - 1] <= run_number < split_runs[i]:
                    run_parser.read('{dir}/Configuration/RunConfig_{tc}_pad{i}.cfg'.format(dir=self.get_program_dir(), tc=self.TESTCAMPAIGN, i=i))
                    break
        else:
            run_parser.read('Configuration/RunConfig_{tc}.cfg'.format(tc=self.TESTCAMPAIGN))
=======
>>>>>>> f9650ab2
        return run_parser

    def load_ana_config(self):
        ana_parser = ConfigParser()
        ana_parser.read('Configuration/AnalysisConfig_{tc}.cfg'.format(tc=self.TESTCAMPAIGN))
        return ana_parser

    def set_global_testcampaign(self, testcampaign):
        if testcampaign is not None:
            global tc
            tc = testcampaign
        if tc is not None:
            self.set_test_campaign(tc)
        else:
            self.TESTCAMPAIGN = '201510'

    @staticmethod
    def load_resolution(resolution):
        if resolution is not None:
            global res
            res = resolution
        if res is not None:
            return round_down_to(res, 500)
        else:
            try:
                m = get_monitors()
                return round_down_to(m[0].height, 500)
            except Exception as err:
                log_warning(err)
                return 1000

    def set_save_directory(self, name):
        self.results_directory = '{dir}/{nam}/'.format(dir=self.get_program_dir(), nam=name)

    def set_global_testcampaign(self, testcampaign):
        if testcampaign is not None:
            global tc
            tc = testcampaign
        if tc is not None:
            self.set_test_campaign(tc)
        else:
            self.TESTCAMPAIGN = default_tc

    def set_test_campaign(self, campaign='201508'):
        campaigns = self.find_test_campaigns()
        if not str(campaign) in campaigns:
            print 'This Testcampaign does not exist yet! Use create_new_testcampaign!\nExisting campaigns: {camp}'.format(camp=campaigns)
            return
        self.TESTCAMPAIGN = str(campaign)

    def print_testcampaign(self, pr=True):
        out = datetime.strptime(self.TESTCAMPAIGN, '%Y%m').strftime('%b %Y')
        if pr:
            print 'TESTCAMPAIGN: {0}'.format(out)
        return out

    @classmethod
    def find_test_campaigns(cls):
        conf_dir = cls.get_program_dir() + 'Configuration/'
        f_location = conf_dir + 'RunConfig_*'
        names = glob(f_location)
        campaigns = [re.split('_|\.', name)[1] for name in names]
        campaigns = [camp for i, camp in enumerate(campaigns) if camp not in campaigns[i + 1:]]
        return sorted(campaigns)

    # endregion

    def start_pbar(self, n):
        self.ProgressBar.maxval = n
        self.ProgressBar.start()

    @staticmethod
    def create_colorlist():
        col_names = [kGreen, kOrange, kViolet, kYellow, kRed, kBlue, kMagenta, kAzure, kCyan, kTeal]
        colors = []
        for color in col_names:
            colors.append(color + (1 if color != 632 else -7))
        for color in col_names:
            colors.append(color + (3 if color != 800 else 9))
        return colors

    @staticmethod
    def ensure_dir(f):
        d = os.path.dirname(f)
        if not os.path.exists(d):
            os.makedirs(d)

    def get_color(self):
        self.count %= 20
        color = self.colors[self.count]
        self.count += 1
        return color

    def reset_colors(self):
        self.count = 0

    def verbose_print(self, *args):
        """
        Print command if verbose is activated.
        :param args:
        """
        if self.verbose:
            # Print each argument separately so caller doesn't need to put everything to be printed into a single string.
            for arg in args:
                print arg,
            print

    def log_info(self, msg):
        if self.verbose:
            t = datetime.now().strftime('%H:%M:%S')
            print 'INFO: {t} --> {msg}'.format(t=t, msg=msg)

    @staticmethod
    def log_warning(msg):
        t = datetime.now().strftime('%H:%M:%S')
        print '{head} {t} --> {msg}'.format(t=t, msg=msg, head=colored('WARNING:', 'red'))

    @staticmethod
    def has_bit(num, bit):
        assert (num >= 0 and type(num) is int), 'num has to be non negative int'
        return bool(num & 1 << bit)

<<<<<<< HEAD
    def make_bias_string(self, bias=None):
        if bias is None:
            return self.make_bias_string(self.bias) if hasattr(self, 'bias') else ''
        pol = 'm' if bias < 0 else 'p'
        return '_{pol}{bias:04d}'.format(pol=pol, bias=int(abs(bias)))

    def make_info_string(self):
        info = ''
        if not self.MainConfigParser.getboolean('SAVE', 'short_name'):
            info = '_{dia}'.format(dia=self.diamond_name) if hasattr(self, 'diamond_name') else ''
            info += self.make_bias_string()
            info += '_{tc}'.format(tc=self.TESTCAMPAIGN)
            info = info.replace('-', '')
        return info

    def save_canvas(self, canvas, sub_dir=None, name=None, print_names=True, show=True):
        sub_dir = self.save_dir if hasattr(self, 'save_dir') and sub_dir is None else '{subdir}/'.format(subdir=sub_dir)
        canvas.Update()
        file_name = canvas.GetName() if name is None else name
        file_path = '{save_dir}{res}/{{typ}}/{file}'.format(res=sub_dir, file=file_name, save_dir=self.results_directory)
        ftypes = ['root', 'png', 'pdf', 'eps']
        out = 'Saving plots: {nam}'.format(nam=name)
        run_number = self.run_number if hasattr(self, 'run_number') else None
        run_number = 'rp{nr}'.format(nr=self.run_plan) if hasattr(self, 'run_plan') else run_number
        self.set_root_output(show)
        gROOT.ProcessLine("gErrorIgnoreLevel = kError;")
        info = self.make_info_string()
        for f in ftypes:
            ext = '.{typ}'.format(typ=f)
            if not f == 'png' and run_number is not None:
                ext = '{str}_{run}.{typ}'.format(str=info, run=run_number, typ=f)
            self.ensure_dir(file_path.format(typ=f))
            out_file = '{fname}{ext}'.format(fname=file_path, ext=ext)
            out_file = out_file.format(typ=f)
            canvas.SaveAs(out_file)
        if print_names:
            self.log_info(out)
        self.set_root_output(True)

    def save_plots(self, savename, sub_dir=None, canvas=None, ind=0, ch='dia', x=1, y=1, prnt=True, save=True, show=True):
=======
    def set_save_directory(self, directory="Results/"):
        if not directory[-1] == '/':
            directory += '/'
        self.save_directory = directory

    def save_canvas(self, canvas, sub_dir='', name=None, print_names=True):
        canvas.Update()
        name = canvas.GetName() if name is None else name
        file_name = '{nam}.{{ext}}'.format(nam=name)
        fname = '{save_dir}{res}/{{typ}}/{file}'.format(res=sub_dir, file=file_name, save_dir=self.save_directory)
        ftypes = ['png', 'eps', 'root']
        out = 'Creating plots: '
        run_number = self.run_number if hasattr(self, 'run_number') else None
        if hasattr(self, 'runs'):
            run_number = "{0}_to_{1}_with_{2}_runs".format(min(self.runs), max(self.runs), len(self.runs))

        gROOT.ProcessLine("gErrorIgnoreLevel = kError;")
        for f in ftypes:
            ext = f
            if f == 'eps':
                if run_number is not None:
                    ext = '{0}.{1}'.format(run_number, f)
            self.ensure_dir(fname.format(typ=f, ext=ext))
            out += file_name.format(typ=f, ext=ext) + ', '
            canvas.SaveAs(fname.format(typ=f, ext=ext))
        if print_names:
            print out.strip(', ')
        gROOT.ProcessLine("gErrorIgnoreLevel = kError;")

    def save_plots(self, savename, sub_dir=None, canvas=None, ind=0, ch='dia'):
>>>>>>> f9650ab2
        """
        Saves the canvas at the desired location. If no canvas is passed as argument, the active canvas will be saved. However for applications without graphical interface,
        such as in SSl terminals, it is recommended to pass the canvas to the method.
        :param savename:
<<<<<<< HEAD
=======
        # :param file_type:
        # :param save_dir:
>>>>>>> f9650ab2
        :param sub_dir:
        :param ind: index of the collection
        :param ch: if None print both dias (dirty fix)
        """
<<<<<<< HEAD
=======
        # save_dir = self.save_directory if save_dir is None else save_dir
        # file_type = '.png' if file_type is None else '.{end}'.format(end=file_type)

        sub_dir = '' if sub_dir is None else '{subdir}/'.format(subdir=sub_dir)
        resultsdir = sub_dir
>>>>>>> f9650ab2

        if canvas is None:
            try:
                canvas = gROOT.GetListOfCanvases()[-1]
            except Exception as inst:
                print log_warning('Error in save canvas: {err}'.format(err=inst))
                return
        channel = self.channel if hasattr(self, 'channel') else None
        if hasattr(self, 'run'):
            self.run.draw_run_info(channel=ch if ch is None else channel, canvas=canvas, x=x, y=y)
        if hasattr(self, 'Run'):
            self.Run.draw_run_info(channel=ch if ch is None else channel, canvas=canvas, x=x, y=y)
        elif hasattr(self, 'analysis'):
<<<<<<< HEAD
            try:
                self.analysis.run.draw_run_info(channel=ch if ch is None else channel, canvas=canvas, x=x, y=y)
            except AttributeError as err:
                self.log_warning(err)
=======
            self.analysis.run.draw_run_info(channel=ch if ch is None else channel, canvas=canvas)
>>>>>>> f9650ab2
        elif hasattr(self, 'collection'):
            runs = [self.collection.keys()[0], self.collection.keys()[-1], self.collection.values()[0].run.get_rate_string(), self.collection.values()[-1].run.get_rate_string()]
            if not ind:
                self.collection.values()[ind].run.draw_run_info(channel=ch if ch is None else self.collection.values()[ind].channel, canvas=canvas, runs=runs, x=x, y=y)
            else:
                self.collection.values()[ind].run.draw_run_info(channel=ch if ch is None else self.collection.values()[ind].channel, canvas=canvas, x=x, y=y)
        canvas.Modified()
        canvas.Update()
<<<<<<< HEAD
        if save:
            try:
                self.save_canvas(canvas, sub_dir=sub_dir, name=savename, print_names=prnt, show=show)
            except Exception as inst:
                print log_warning('Error in save_canvas:\n{0}'.format(inst))
=======

        try:
            self.save_canvas(canvas, sub_dir=resultsdir, name=savename)
        except Exception as inst:
            print '\n\n{delim}\nERROR in save plots!\n{msg}\n{delim}\n\n'.format(delim=len(str(inst)) * '-', msg=inst)
>>>>>>> f9650ab2

    def create_new_testcampaign(self):
        year = raw_input('Enter the year of the test campgaign (YYYY): ')
        month = raw_input('Enter the month of the testcampaign: ').zfill(2)
        if year + month in self.find_test_campaigns():
            print 'This test campaign already exists! --> returning'
            return
        new_tc = year + month
        new_tc_cfg = year + month + '.cfg'
        conf_dir = self.get_program_dir() + 'Configuration/'
        names = []
        old_tc_cfg = ''
        for f in glob(conf_dir + '*'):
            name = f.split('/')[-1].split('_')
            if len(name) > 1 and name[1].startswith('20') and name[0] not in names:
                if name[1] > old_tc_cfg:
                    old_tc_cfg = name[1]
                names.append(name[0])
        old_tc = old_tc_cfg.split('.')[0]
        for name in names:
            file_name = conf_dir + name + '_'
            copyfile(file_name + old_tc_cfg, file_name + new_tc_cfg)
            f = open(file_name + new_tc_cfg, 'r+')
            lines = []
            for line in f.readlines():
                print line
                print old_tc[2:], new_tc[2:], old_tc[:4] + '_' + old_tc[4:], year + '_' + month
                line = line.replace(old_tc[2:], new_tc[2:])
                old = old_tc[:4] + '_' + old_tc[4:]
                lines.append(line.replace(old, year + '_' + month))
            f.seek(0)
            f.writelines(lines)
            f.close()

<<<<<<< HEAD
    def print_elapsed_time(self, start, what='This', show=True):
=======
    def set_test_campaign(self, campaign='201508'):
        campaigns = self.find_test_campaigns()
        if not str(campaign) in campaigns:
            print 'This Testcampaign does not exist yet! Use create_new_testcampaign!\nExisting campaigns: {camp}'.format(camp=campaigns)
            return
        self.TESTCAMPAIGN = str(campaign)

    def print_testcampaign(self):
        out = datetime.strptime(self.TESTCAMPAIGN, '%Y%m')
        print 'TESTCAMPAIGN:', out.strftime('%b %Y')

    @classmethod
    def find_test_campaigns(cls):
        conf_dir = cls.get_program_dir() + 'Configuration/'
        f_location = conf_dir + 'RunConfig_*'
        names = glob(f_location)
        campaigns = [re.split('_|\.', name)[1] for name in names]
        campaigns = [camp for i, camp in enumerate(campaigns) if camp not in campaigns[i + 1:]]
        return sorted(campaigns)

    @staticmethod
    def print_elapsed_time(start, what='This'):
>>>>>>> f9650ab2
        string = '{1} took {0:2.2f} seconds'.format(time() - start, what)
        self.print_banner(string) if show else self.do_nothing()
        return string

    @staticmethod
    def do_pickle(path, function, value=None):
        if value is not None:
            f = open(path, 'w')
            pickle.dump(value, f)
            f.close()
            return value
        try:
            f = open(path, 'r')
            ret_val = pickle.load(f)
            f.close()
        except IOError:
            ret_val = function()
            f = open(path, 'w')
            pickle.dump(ret_val, f)
            f.close()
        return ret_val

    @staticmethod
    def set_root_output(status=True):
        if status:
            gROOT.SetBatch(0)
            gROOT.ProcessLine("gErrorIgnoreLevel = 0;")
        else:
            gROOT.SetBatch(1)
            gROOT.ProcessLine("gErrorIgnoreLevel = kError;")

    @staticmethod
    def make_tgrapherrors(name, title, color=1, marker=20, marker_size=1, width=1, asym_err=False):
        gr = TGraphErrors() if not asym_err else TGraphAsymmErrors()
        gr.SetTitle(title)
        gr.SetName(name)
        gr.SetMarkerStyle(marker)
        gr.SetMarkerColor(color)
        gr.SetLineColor(color)
        gr.SetMarkerSize(marker_size)
        gr.SetLineWidth(width)
        return gr

    def draw_axis(self, x1, x2, y1, y2, title, col=1, width=1, off=.15, tit_size=.035, lab_size=0.035, line=False, opt='+SU', tick_size=0.03, l_off=.01):
        range_ = [y1, y2] if x1 == x2 else [x1, x2]
        a = TGaxis(x1, y1, x2, y2, range_[0], range_[1], 510, opt)
        a.SetName('ax')
        a.SetLineColor(col)
        a.SetLineWidth(width)
        a.SetLabelSize(lab_size if not line else 0)
        a.SetTitleSize(tit_size)
        a.SetTitleOffset(off)
        a.SetTitle(title)
        a.SetTitleColor(col)
        a.SetLabelColor(col)
        a.SetLabelFont(42)
        a.SetTitleFont(42)
        a.SetTickSize(tick_size if not line else 0)
        a.SetNdivisions(0) if line else self.do_nothing()
        a.SetLabelOffset(l_off)
        a.Draw()
        self.ROOTObjects.append(a)
        return a

    def draw_y_axis(self, x, ymin, ymax, tit, col=1, off=1, w=1, opt='+L', tit_size=.035, lab_size=0.035, tick_size=0.03, l_off=.01, line=False):
        return self.draw_axis(x, x, ymin, ymax, tit, col=col, off=off, opt=opt, width=w, tit_size=tit_size, lab_size=lab_size, tick_size=tick_size, l_off=l_off, line=line)

    def draw_x_axis(self, y, xmin, xmax, tit, col=1, off=1, w=1, opt='+L', tit_size=.035, lab_size=0.035, tick_size=0.03, l_off=.01, line=False):
        return self.draw_axis(xmin, xmax, y, y, tit, col=col, off=off, opt=opt, width=w, tit_size=tit_size, lab_size=lab_size, tick_size=tick_size, l_off=l_off, line=line)

    def draw_line(self, x1, x2, y1, y2, color=1, width=1, style=1, name='li'):
        l = TCutG(name, 2, array([x1, x2], 'd'), array([y1, y2], 'd'))
        l.SetLineColor(color)
        l.SetLineWidth(width)
        l.SetLineStyle(style)
        l.Draw('same')
        self.ROOTObjects.append(l)
        return l

    def draw_tline(self, x1, x2, y1, y2, color=1, width=1, style=1):
        l = TLine(x1, y1, x2, y2)
        l.SetLineColor(color)
        l.SetLineWidth(width)
        l.SetLineStyle(style)
        l.Draw()
        self.ROOTObjects.append(l)
        return l

    def draw_vertical_line(self, x, ymin, ymax, color=1, w=1, style=1, name='li', tline=False):
        return self.draw_line(x, x, ymin, ymax, color, w, style, name) if not tline else self.draw_tline(x, x, ymin, ymax, color, w, style)

    def draw_horizontal_line(self, y, xmin, xmax, color=1, w=1, style=1, name='li', tline=False):
        return self.draw_line(xmin, xmax, y, y, color, w, style, name) if not tline else self.draw_tline(xmin, xmax, y, y, color, w, style)

    def make_legend(self, x1=.65, y2=.88, nentries=2, scale=1, name='l', y1=None, felix=False, margin=.25, x2=None):
        x2 = .95 if x2 is None else x2
        y1 = y2 - nentries * .05 * scale if y1 is None else y1
        l = TLegend(x1, y1, x2, y2)
        l.SetName(name)
        l.SetTextFont(42)
        l.SetTextSize(0.03 * scale)
        l.SetMargin(margin)
        if self.Felix or felix:
            l.SetLineWidth(2)
            l.SetBorderSize(0)
            l.SetFillColor(0)
            l.SetFillStyle(0)
            l.SetTextAlign(12)
        return l

    def format_histo(self, histo, name='', title='', x_tit='', y_tit='', z_tit='', marker=20, color=1, markersize=1, x_off=None, y_off=None, z_off=None, lw=1, fill_color=0,
                     stats=True, tit_size=.04, lab_size=.04, draw_first=False, x_range=None, y_range=None, z_range=None, do_marker=True, style=None):
        h = histo
        if draw_first:
            self.set_root_output(False)
            h.Draw('a')
            self.set_root_output(True)
        h.SetTitle(title) if title else h.SetTitle(h.GetTitle())
        h.SetName(name) if name else h.SetName(h.GetName())
        # markers
        try:
<<<<<<< HEAD
            h.SetStats(stats)
        except AttributeError or ReferenceError:
            pass
        # markers
        try:
            if do_marker:
                h.SetMarkerStyle(marker) if marker is not None else do_nothing()
                h.SetMarkerColor(color) if color is not None else do_nothing()
                h.SetMarkerSize(markersize) if markersize is not None else do_nothing()
=======
            h.SetMarkerStyle(marker)
            h.SetMarkerColor(color) if color is not None else h.SetMarkerColor(h.GetMarkerColor())
            h.SetMarkerSize(markersize)
>>>>>>> f9650ab2
        except AttributeError or ReferenceError:
            pass
        # lines/fill
        try:
            h.SetLineColor(color) if color is not None else h.SetLineColor(h.GetLineColor())
            h.SetFillColor(fill_color)
            h.SetLineWidth(lw)
<<<<<<< HEAD
            h.SetFillStyle(style) if style is not None else do_nothing()
=======
>>>>>>> f9650ab2
        except AttributeError or ReferenceError:
            pass
        # axis titles
        try:
<<<<<<< HEAD
            x_tit = untitle(x_tit) if self.Felix else x_tit
            y_tit = untitle(y_tit) if self.Felix else y_tit
            z_tit = untitle(z_tit) if self.Felix else z_tit
            x_axis = h.GetXaxis()
            if x_axis:
                x_axis.SetTitle(x_tit) if x_tit else h.GetXaxis().GetTitle()
                x_axis.SetTitleOffset(x_off) if x_off is not None else do_nothing()
                x_axis.SetTitleSize(tit_size)
                x_axis.SetLabelSize(lab_size)
                x_axis.SetRangeUser(x_range[0], x_range[1]) if x_range is not None else do_nothing()
            y_axis = h.GetYaxis()
            if y_axis:
                y_axis.SetTitle(y_tit) if y_tit else y_axis.GetTitle()
                y_axis.SetTitleOffset(y_off) if y_off is not None else do_nothing()
                y_axis.SetTitleSize(tit_size)
                y_axis.SetLabelSize(lab_size)
                y_axis.SetRangeUser(y_range[0], y_range[1]) if y_range is not None else do_nothing()
            z_axis = h.GetZaxis()
            if z_axis:
                z_axis.SetTitle(z_tit) if z_tit else h.GetZaxis().GetTitle()
                z_axis.SetTitleOffset(z_off) if z_off is not None else do_nothing()
                z_axis.SetTitleSize(tit_size)
                z_axis.SetLabelSize(lab_size)
                z_axis.SetRangeUser(z_range[0], z_range[1]) if z_range is not None else do_nothing()
        except AttributeError or ReferenceError:
            pass

    def save_histo(self, histo, save_name='test', show=True, sub_dir=None, lm=.1, rm=.03, bm=.15, tm=.1, draw_opt='', x_fac=None, y_fac=None,
                   l=None, logy=False, logx=False, logz=False, canvas=None, gridx=False, gridy=False, save=True, ch='dia', prnt=True, phi=None, theta=None):
        x = self.Res if x_fac is None else int(x_fac * self.Res)
        y = self.Res if y_fac is None else int(y_fac * self.Res)
        h = histo
        self.set_root_output(show)
        c = TCanvas('c_{0}'.format(h.GetName()), h.GetTitle().split(';')[0], x, y) if canvas is None else canvas
        c.SetMargin(lm, rm, bm, tm)
        c.SetLogx() if logx else self.do_nothing()
        c.SetLogy() if logy else self.do_nothing()
        c.SetLogz() if logz else self.do_nothing()
        c.SetGridx() if gridx else self.do_nothing()
        c.SetGridy() if gridy else self.do_nothing()
        c.SetPhi(phi) if phi is not None else do_nothing()
        c.SetTheta(theta) if theta is not None else do_nothing()
        h.Draw(draw_opt)
        if l is not None:
            l = [l] if type(l) is not list else l
            for i in l:
                i.Draw()
        self.save_plots(save_name, sub_dir=sub_dir, x=x_fac, y=y_fac, ch=ch, prnt=prnt, save=save, show=show)
        self.set_root_output(True)
        lst = [c, h, l] if l is not None else [c, h]
        self.ROOTObjects.append(lst)

    def draw_histo(self, histo, save_name='', show=True, sub_dir=None, lm=.1, rm=.03, bm=.15, tm=.1, draw_opt='', x=None, y=None,
                   l=None, logy=False, logx=False, logz=False, canvas=None, gridy=False, gridx=False, ch='dia', prnt=True, phi=None, theta=None):
        return self.save_histo(histo, save_name, show, sub_dir, lm, rm, bm, tm, draw_opt, x, y, l, logy, logx, logz, canvas, gridx, gridy, False, ch, prnt, phi, theta)

    def draw_tlatex(self, x, y, text, align=20, color=1, size=.05):
=======
            h.GetXaxis().SetTitle(x_tit) if x_tit else h.GetXaxis().GetTitle()
            h.GetXaxis().SetTitleOffset(x_off)
            h.GetYaxis().SetTitle(y_tit) if y_tit else h.GetYaxis().GetTitle()
            h.GetYaxis().SetTitleOffset(y_off)
            h.GetZaxis().SetTitle(z_tit) if z_tit else h.GetZaxis().GetTitle()
            h.GetZaxis().SetTitleOffset(z_off)
        except AttributeError or ReferenceError:
            pass

    def save_histo(self, histo, save_name, show, sub_dir=None, lm=.1, rm=0.1, draw_opt='', x=1000, y=1000, l=None, logy=False, logx=False, canvas=None):
        h = histo
        if not show:
            gROOT.SetBatch(1)
            gROOT.ProcessLine("gErrorIgnoreLevel = kError;")
        c = TCanvas('c_{0}'.format(h.GetName()), h.GetTitle().split(';')[0], x, y) if canvas is None else canvas
        c.SetMargin(lm, rm, .15, .1)
        c.SetLogy() if logy else self.do_nothing()
        c.SetLogx() if logx else self.do_nothing()
        h.Draw(draw_opt)
        l.Draw() if l is not None else self.do_nothing()
        self.save_plots(save_name, sub_dir=sub_dir)
        gROOT.SetBatch(0)
        gROOT.ProcessLine("gErrorIgnoreLevel = 0;")
        return [c, h, l] if l is not None else [c, h]

    @staticmethod
    def make_tlatex(x, y, text, align=20, color=1, size=.05):
>>>>>>> f9650ab2
        l = TLatex(x, y, text)
        l.SetName(text)
        l.SetTextAlign(align)
        l.SetTextColor(color)
        l.SetTextSize(size)
        l.Draw()
        self.ROOTObjects.append(l)
        return l

    def draw_arrow(self, x1, x2, y1, y2, col=1, width=1, opt='<|', size=.005):
        ar = TArrow(x1, y1, x2, y2, size, opt)
        ar.SetLineWidth(width)
        ar.SetLineColor(col)
        ar.SetFillColor(col)
        ar.Draw()
        self.ROOTObjects.append(ar)

    @staticmethod
    def calc_fwhm(histo):
        h = histo
        max_ = h.GetMaximum()
        bin1 = h.FindFirstBinAbove(max_ / 2)
        bin2 = h.FindLastBinAbove(max_ / 2)
        fwhm = h.GetBinCenter(bin2) - h.GetBinCenter(bin1)
        return fwhm

    @staticmethod
    def get_program_dir():
        ret_val = ''
        for i in __file__.split('/')[:-2]:
            ret_val += i + '/'
        return ret_val

    @staticmethod
    def adj_length(value):
        string = str(value)
        num = len(string) / 4 * 4 + 4
        return string.ljust(num)

    @staticmethod
    def fit_fwhm(histo, fitfunc='gaus', do_fwhm=True, draw=False):
        h = histo
        if do_fwhm:
            peak_pos = h.GetBinCenter(h.GetMaximumBin())
            bin1 = h.FindFirstBinAbove(h.GetMaximum() / 2)
            bin2 = h.FindLastBinAbove(h.GetMaximum() / 2)
            fwhm = h.GetBinLowEdge(bin2 + 2) - h.GetBinLowEdge(bin1 - 1)
            option = 'qs' if draw else 'qs0'
            fit = h.Fit(fitfunc, option, '', peak_pos - fwhm / 2, peak_pos + fwhm / 2)
        else:
            fit = h.Fit(fitfunc, 'qs')
        return fit

    @staticmethod
    def del_rootobj(obj):
        if obj is None:
            return
        try:
            if obj.IsA().GetName() != 'TCanvas':
                obj.Delete()
        except AttributeError:
            pass

    @staticmethod
    def normalise_histo(histo, to100=False):
        h = histo
        fac = 100 if to100 else 1
        h.Scale(fac / h.Integral(1, h.GetNbinsX()))
        return h

    @staticmethod
    def do_nothing():
        pass

    @staticmethod
    def triple_gauss_fit(histo, show=True):
        gROOT.ProcessLine("gErrorIgnoreLevel = kError;")
        h = histo
        fit = TF1('fit', 'gaus(0) + gaus(3) + gaus(6)', h.GetXaxis().GetXmin(), h.GetXaxis().GetXmax())
        s = TSpectrum(3)
        n = s.Search(h, 5)
        y = s.GetPositionY()[0], s.GetPositionY()[1] if n == 2 else s.GetPositionY()[2]
        x = s.GetPositionX()[0], s.GetPositionX()[1] if n == 2 else s.GetPositionX()[2]
        for i, par in enumerate([y[1], x[1], 10, y[0], x[0], 5, 10, x[0] + 10, 5]):
            fit.SetParameter(i, par)
        fit.SetParLimits(7, x[0] + 5, x[1] - 20)
        for i in xrange(1):
            h.Fit(fit, 'qs{0}'.format('' if show else '0'), '', -50, x[1])
        gROOT.ProcessLine("gErrorIgnoreLevel = 0;")
        return fit

    @staticmethod
    def make_class_from_instance(instance):
        copy = deepcopy(instance.__dict__)
        instance_factory = type('instance_factory', (instance.__class__, ), {})
        instance_factory.__init__ = lambda self, *args, **kwargs: self.__dict__.update(copy)
        return instance_factory

    @staticmethod
    def find_graph_margins(graphs):
        extrema = [max([TMath.MaxElement(gr.GetN(), gr.GetY()) for gr in graphs]), min([TMath.MinElement(gr.GetN(), gr.GetY()) for gr in graphs])]
        return [extrema[1] - (extrema[0] - extrema[1]) * .1, extrema[0] + (extrema[0] - extrema[1]) * .1]

    @staticmethod
    def print_banner(msg, symbol='='):
        print '\n{delim}\n{msg}\n{delim}\n'.format(delim=len(str(msg)) * symbol, msg=msg)

<<<<<<< HEAD
    def save_combined_pulse_heights(self, mg, mg1, l, mg_y, show=True, name=None, pulser_leg=None,
                                    x_range=None, y_range=None, rel_y_range=None, run_info=None, draw_objects=None):
        self.set_root_output(show)
        c = TCanvas('c', 'c', int(self.Res * 10 / 11.), self.Res)
        make_transparent(c)
        bm = .11
        pm = bm + (1 - bm - .1) / 5.
        p0 = self.draw_tpad('p0', 'p0', pos=[0, 0, 1, pm], margins=[.14, .03, bm / pm, 0], transparent=True, logx=True, gridy=True)
        p1 = self.draw_tpad('p1', 'p1', pos=[0, pm, 1, 1], margins=[.14, .03, 0, .1], transparent=True, logx=True)
        p0.Draw()
        p1.Draw()

        # bottom pad with 20%
        pad = p0.cd()
        make_transparent(p0)
        scale_multigraph(mg1)
        rel_y_range = [.7, 1.3] if rel_y_range is None else rel_y_range
        self.format_histo(mg1, title='', y_range=rel_y_range, y_tit='Rel. ph [au]', y_off=.66, tit_size=.1, x_off=99)
        mg1.GetYaxis().SetLabelSize(.1)
        mg1.GetYaxis().SetNdivisions(3)
        hide_axis(mg1.GetXaxis())
        mg1.Draw('alp')
        x_range = [mg1.GetXaxis().GetXmin(), mg1.GetXaxis().GetXmax()] if x_range is None else x_range
        self.draw_x_axis(1.3, x_range[0], x_range[1], mg1.GetXaxis().GetTitle() + ' ', opt='SG+-=', tit_size=.1, lab_size=.1, off=99, tick_size=.1)

        # top pad with zero suppression
        p1.cd()
        mg.Draw('alp')
        hide_axis(mg.GetXaxis())
        if pulser_leg:
            pulser_leg()
        if y_range:
            mg.SetMinimum(y_range[0])
            mg.SetMaximum(y_range[1])
        self.draw_x_axis(mg_y, x_range[0], x_range[1], mg1.GetXaxis().GetTitle() + ' ', opt='SG=', tit_size=.035, lab_size=0, off=1, l_off=99)
        move_legend(l, .17, .03)
        l.Draw()
        if draw_objects is not None:
            for obj, opt in draw_objects:
                obj.Draw(opt)

        if hasattr(self, 'FirstAnalysis'):
            self.FirstAnalysis.run.scale_runinfo_legend(txt_size=.075, w=.435, h=0.1 / pm)
            if run_info is None and hasattr(self, 'channel'):
                run_info = self.FirstAnalysis.run.get_runinfo(self.channel)
        if run_info:
            p0.cd()
            run_info[0].Draw()
            run_info[1].Draw() if self.MainConfigParser.getboolean('SAVE', 'git_hash') else do_nothing()

        pad.Modified()
        pad.Update()
        for obj in pad.GetListOfPrimitives():
            if obj.GetName() == 'title':
                obj.SetTextColor(0)
        self.save_canvas(c, name='CombinedPulseHeights' if name is None else name, show=show)

        self.ROOTObjects.append([p0, p1, c, draw_objects])
        self.set_root_output(True)
        if hasattr(self, 'FirstAnalysis'):
            self.FirstAnalysis.run.reset_info_legend()

    def draw_tpad(self, name, tit='', pos=None, fill_col=0, gridx=False, gridy=False, margins=None, transparent=False, logy=False, logx=False):
        margins = [.1, .1, .1, .1] if margins is None else margins
        pos = [0, 0, 1, 1] if pos is None else pos
        p = TPad(name, tit, *pos)
        p.SetFillColor(fill_col)
        p.SetMargin(*margins)
        p.SetLogy() if logy else do_nothing()
        p.SetLogx() if logx else do_nothing()
        p.SetGridx() if gridx else do_nothing()
        p.SetGridy() if gridy else do_nothing()
        make_transparent(p) if transparent else do_nothing()
        p.Draw()
        self.ROOTObjects.append(p)
        return p

=======
    @staticmethod
    def write_cfile(file_name, args, var):
        f = open('{nam}.C'.format(nam=file_name), 'w')
        f.write('float {nam}() {{\n'.format(nam=file_name))
        f.write('\treturn {var} * {var} * {p2} + {var} * {p1} + {p0};\n'.format(var=var, p0=args[0], p1=args[1], p2=args[2]))
        f.write('}\n')
        f.close()
>>>>>>> f9650ab2

if __name__ == "__main__":
    z = Elementary()<|MERGE_RESOLUTION|>--- conflicted
+++ resolved
@@ -11,7 +11,6 @@
 from numpy import array
 from progressbar import Bar, ETA, FileTransferSpeed, Percentage, ProgressBar
 
-<<<<<<< HEAD
 from ROOT import gROOT, TGraphErrors, TGaxis, TLatex, TGraphAsymmErrors, TSpectrum, TF1, TMath, TCanvas, gStyle, TLegend, TArrow, TPad, TCutG, TLine, kGreen, kOrange, kViolet, kYellow, kRed, kBlue, \
     kMagenta, kAzure, kCyan, kTeal
 
@@ -19,12 +18,6 @@
 tc = None
 res = None
 default_tc = '201610'
-=======
-import ROOT
-from ROOT import gROOT, TGraphErrors, TGaxis, TLatex, TGraphAsymmErrors, TSpectrum, TF1, TMath, TCanvas, gStyle
-# global test campaign
-tc = None
->>>>>>> f9650ab2
 
 
 class Elementary(object):
@@ -33,27 +26,18 @@
     It provides, among other things, a verbose printing method or a save plot method containing a global save directory handling.
     """
 
-<<<<<<< HEAD
     def __init__(self, testcampaign=None, verbose=False, resolution=None):
-=======
-    def __init__(self, testcampaign=None, verbose=False):
->>>>>>> f9650ab2
         self.verbose = verbose
 
         self.TESTCAMPAIGN = None
         self.set_global_testcampaign(testcampaign)
-<<<<<<< HEAD
         self.results_directory = '{dir}/Results{tc}/'.format(dir=self.get_program_dir(), tc=self.TESTCAMPAIGN)
-=======
-        self.save_directory = '{dir}/Results{tc}/'.format(dir=self.get_program_dir(), tc=self.TESTCAMPAIGN)
->>>>>>> f9650ab2
 
         # read configuration files
         self.MainConfigParser = self.load_main_config()
         self.run_config_parser = self.load_run_config()
         self.ana_config_parser = self.load_ana_config()
 
-<<<<<<< HEAD
         self.Felix = self.MainConfigParser.getboolean('SAVE', 'felix')
         self.set_root_titles()
 
@@ -79,13 +63,6 @@
         if self.MainConfigParser.has_option('SAVE', 'activate_title'):
             gStyle.SetOptTitle(self.MainConfigParser.getboolean('SAVE', 'activate_title'))
 
-=======
-        # colors
-        self.count = 0
-        self.colors = self.create_colorlist()
-        gStyle.SetLegendFont(42)
-
->>>>>>> f9650ab2
     def load_main_config(self):
         parser = ConfigParser()
         parser.read('{dir}/Configuration/main.cfg'.format(dir=self.get_program_dir()))
@@ -94,7 +71,6 @@
     def load_run_config(self):
         run_parser = ConfigParser({'excluded_runs': '[]'})
         run_parser.read('Configuration/RunConfig_{tc}.cfg'.format(tc=self.TESTCAMPAIGN))
-<<<<<<< HEAD
         return run_parser
 
     def load_run_configs(self, run_number):
@@ -110,23 +86,12 @@
                     break
         else:
             run_parser.read('Configuration/RunConfig_{tc}.cfg'.format(tc=self.TESTCAMPAIGN))
-=======
->>>>>>> f9650ab2
         return run_parser
 
     def load_ana_config(self):
         ana_parser = ConfigParser()
         ana_parser.read('Configuration/AnalysisConfig_{tc}.cfg'.format(tc=self.TESTCAMPAIGN))
         return ana_parser
-
-    def set_global_testcampaign(self, testcampaign):
-        if testcampaign is not None:
-            global tc
-            tc = testcampaign
-        if tc is not None:
-            self.set_test_campaign(tc)
-        else:
-            self.TESTCAMPAIGN = '201510'
 
     @staticmethod
     def load_resolution(resolution):
@@ -234,7 +199,6 @@
         assert (num >= 0 and type(num) is int), 'num has to be non negative int'
         return bool(num & 1 << bit)
 
-<<<<<<< HEAD
     def make_bias_string(self, bias=None):
         if bias is None:
             return self.make_bias_string(self.bias) if hasattr(self, 'bias') else ''
@@ -275,59 +239,12 @@
         self.set_root_output(True)
 
     def save_plots(self, savename, sub_dir=None, canvas=None, ind=0, ch='dia', x=1, y=1, prnt=True, save=True, show=True):
-=======
-    def set_save_directory(self, directory="Results/"):
-        if not directory[-1] == '/':
-            directory += '/'
-        self.save_directory = directory
-
-    def save_canvas(self, canvas, sub_dir='', name=None, print_names=True):
-        canvas.Update()
-        name = canvas.GetName() if name is None else name
-        file_name = '{nam}.{{ext}}'.format(nam=name)
-        fname = '{save_dir}{res}/{{typ}}/{file}'.format(res=sub_dir, file=file_name, save_dir=self.save_directory)
-        ftypes = ['png', 'eps', 'root']
-        out = 'Creating plots: '
-        run_number = self.run_number if hasattr(self, 'run_number') else None
-        if hasattr(self, 'runs'):
-            run_number = "{0}_to_{1}_with_{2}_runs".format(min(self.runs), max(self.runs), len(self.runs))
-
-        gROOT.ProcessLine("gErrorIgnoreLevel = kError;")
-        for f in ftypes:
-            ext = f
-            if f == 'eps':
-                if run_number is not None:
-                    ext = '{0}.{1}'.format(run_number, f)
-            self.ensure_dir(fname.format(typ=f, ext=ext))
-            out += file_name.format(typ=f, ext=ext) + ', '
-            canvas.SaveAs(fname.format(typ=f, ext=ext))
-        if print_names:
-            print out.strip(', ')
-        gROOT.ProcessLine("gErrorIgnoreLevel = kError;")
-
-    def save_plots(self, savename, sub_dir=None, canvas=None, ind=0, ch='dia'):
->>>>>>> f9650ab2
         """
         Saves the canvas at the desired location. If no canvas is passed as argument, the active canvas will be saved. However for applications without graphical interface,
         such as in SSl terminals, it is recommended to pass the canvas to the method.
-        :param savename:
-<<<<<<< HEAD
-=======
-        # :param file_type:
-        # :param save_dir:
->>>>>>> f9650ab2
-        :param sub_dir:
         :param ind: index of the collection
         :param ch: if None print both dias (dirty fix)
         """
-<<<<<<< HEAD
-=======
-        # save_dir = self.save_directory if save_dir is None else save_dir
-        # file_type = '.png' if file_type is None else '.{end}'.format(end=file_type)
-
-        sub_dir = '' if sub_dir is None else '{subdir}/'.format(subdir=sub_dir)
-        resultsdir = sub_dir
->>>>>>> f9650ab2
 
         if canvas is None:
             try:
@@ -341,14 +258,10 @@
         if hasattr(self, 'Run'):
             self.Run.draw_run_info(channel=ch if ch is None else channel, canvas=canvas, x=x, y=y)
         elif hasattr(self, 'analysis'):
-<<<<<<< HEAD
             try:
                 self.analysis.run.draw_run_info(channel=ch if ch is None else channel, canvas=canvas, x=x, y=y)
             except AttributeError as err:
                 self.log_warning(err)
-=======
-            self.analysis.run.draw_run_info(channel=ch if ch is None else channel, canvas=canvas)
->>>>>>> f9650ab2
         elif hasattr(self, 'collection'):
             runs = [self.collection.keys()[0], self.collection.keys()[-1], self.collection.values()[0].run.get_rate_string(), self.collection.values()[-1].run.get_rate_string()]
             if not ind:
@@ -357,19 +270,11 @@
                 self.collection.values()[ind].run.draw_run_info(channel=ch if ch is None else self.collection.values()[ind].channel, canvas=canvas, x=x, y=y)
         canvas.Modified()
         canvas.Update()
-<<<<<<< HEAD
         if save:
             try:
                 self.save_canvas(canvas, sub_dir=sub_dir, name=savename, print_names=prnt, show=show)
             except Exception as inst:
                 print log_warning('Error in save_canvas:\n{0}'.format(inst))
-=======
-
-        try:
-            self.save_canvas(canvas, sub_dir=resultsdir, name=savename)
-        except Exception as inst:
-            print '\n\n{delim}\nERROR in save plots!\n{msg}\n{delim}\n\n'.format(delim=len(str(inst)) * '-', msg=inst)
->>>>>>> f9650ab2
 
     def create_new_testcampaign(self):
         year = raw_input('Enter the year of the test campgaign (YYYY): ')
@@ -404,32 +309,7 @@
             f.writelines(lines)
             f.close()
 
-<<<<<<< HEAD
     def print_elapsed_time(self, start, what='This', show=True):
-=======
-    def set_test_campaign(self, campaign='201508'):
-        campaigns = self.find_test_campaigns()
-        if not str(campaign) in campaigns:
-            print 'This Testcampaign does not exist yet! Use create_new_testcampaign!\nExisting campaigns: {camp}'.format(camp=campaigns)
-            return
-        self.TESTCAMPAIGN = str(campaign)
-
-    def print_testcampaign(self):
-        out = datetime.strptime(self.TESTCAMPAIGN, '%Y%m')
-        print 'TESTCAMPAIGN:', out.strftime('%b %Y')
-
-    @classmethod
-    def find_test_campaigns(cls):
-        conf_dir = cls.get_program_dir() + 'Configuration/'
-        f_location = conf_dir + 'RunConfig_*'
-        names = glob(f_location)
-        campaigns = [re.split('_|\.', name)[1] for name in names]
-        campaigns = [camp for i, camp in enumerate(campaigns) if camp not in campaigns[i + 1:]]
-        return sorted(campaigns)
-
-    @staticmethod
-    def print_elapsed_time(start, what='This'):
->>>>>>> f9650ab2
         string = '{1} took {0:2.2f} seconds'.format(time() - start, what)
         self.print_banner(string) if show else self.do_nothing()
         return string
@@ -549,9 +429,7 @@
             self.set_root_output(True)
         h.SetTitle(title) if title else h.SetTitle(h.GetTitle())
         h.SetName(name) if name else h.SetName(h.GetName())
-        # markers
         try:
-<<<<<<< HEAD
             h.SetStats(stats)
         except AttributeError or ReferenceError:
             pass
@@ -561,11 +439,6 @@
                 h.SetMarkerStyle(marker) if marker is not None else do_nothing()
                 h.SetMarkerColor(color) if color is not None else do_nothing()
                 h.SetMarkerSize(markersize) if markersize is not None else do_nothing()
-=======
-            h.SetMarkerStyle(marker)
-            h.SetMarkerColor(color) if color is not None else h.SetMarkerColor(h.GetMarkerColor())
-            h.SetMarkerSize(markersize)
->>>>>>> f9650ab2
         except AttributeError or ReferenceError:
             pass
         # lines/fill
@@ -573,15 +446,11 @@
             h.SetLineColor(color) if color is not None else h.SetLineColor(h.GetLineColor())
             h.SetFillColor(fill_color)
             h.SetLineWidth(lw)
-<<<<<<< HEAD
             h.SetFillStyle(style) if style is not None else do_nothing()
-=======
->>>>>>> f9650ab2
         except AttributeError or ReferenceError:
             pass
         # axis titles
         try:
-<<<<<<< HEAD
             x_tit = untitle(x_tit) if self.Felix else x_tit
             y_tit = untitle(y_tit) if self.Felix else y_tit
             z_tit = untitle(z_tit) if self.Felix else z_tit
@@ -639,35 +508,6 @@
         return self.save_histo(histo, save_name, show, sub_dir, lm, rm, bm, tm, draw_opt, x, y, l, logy, logx, logz, canvas, gridx, gridy, False, ch, prnt, phi, theta)
 
     def draw_tlatex(self, x, y, text, align=20, color=1, size=.05):
-=======
-            h.GetXaxis().SetTitle(x_tit) if x_tit else h.GetXaxis().GetTitle()
-            h.GetXaxis().SetTitleOffset(x_off)
-            h.GetYaxis().SetTitle(y_tit) if y_tit else h.GetYaxis().GetTitle()
-            h.GetYaxis().SetTitleOffset(y_off)
-            h.GetZaxis().SetTitle(z_tit) if z_tit else h.GetZaxis().GetTitle()
-            h.GetZaxis().SetTitleOffset(z_off)
-        except AttributeError or ReferenceError:
-            pass
-
-    def save_histo(self, histo, save_name, show, sub_dir=None, lm=.1, rm=0.1, draw_opt='', x=1000, y=1000, l=None, logy=False, logx=False, canvas=None):
-        h = histo
-        if not show:
-            gROOT.SetBatch(1)
-            gROOT.ProcessLine("gErrorIgnoreLevel = kError;")
-        c = TCanvas('c_{0}'.format(h.GetName()), h.GetTitle().split(';')[0], x, y) if canvas is None else canvas
-        c.SetMargin(lm, rm, .15, .1)
-        c.SetLogy() if logy else self.do_nothing()
-        c.SetLogx() if logx else self.do_nothing()
-        h.Draw(draw_opt)
-        l.Draw() if l is not None else self.do_nothing()
-        self.save_plots(save_name, sub_dir=sub_dir)
-        gROOT.SetBatch(0)
-        gROOT.ProcessLine("gErrorIgnoreLevel = 0;")
-        return [c, h, l] if l is not None else [c, h]
-
-    @staticmethod
-    def make_tlatex(x, y, text, align=20, color=1, size=.05):
->>>>>>> f9650ab2
         l = TLatex(x, y, text)
         l.SetName(text)
         l.SetTextAlign(align)
@@ -775,7 +615,6 @@
     def print_banner(msg, symbol='='):
         print '\n{delim}\n{msg}\n{delim}\n'.format(delim=len(str(msg)) * symbol, msg=msg)
 
-<<<<<<< HEAD
     def save_combined_pulse_heights(self, mg, mg1, l, mg_y, show=True, name=None, pulser_leg=None,
                                     x_range=None, y_range=None, rel_y_range=None, run_info=None, draw_objects=None):
         self.set_root_output(show)
@@ -853,15 +692,6 @@
         self.ROOTObjects.append(p)
         return p
 
-=======
-    @staticmethod
-    def write_cfile(file_name, args, var):
-        f = open('{nam}.C'.format(nam=file_name), 'w')
-        f.write('float {nam}() {{\n'.format(nam=file_name))
-        f.write('\treturn {var} * {var} * {p2} + {var} * {p1} + {p0};\n'.format(var=var, p0=args[0], p1=args[1], p2=args[2]))
-        f.write('}\n')
-        f.close()
->>>>>>> f9650ab2
 
 if __name__ == "__main__":
     z = Elementary()