# ==============================================
# IMPORTS
# ==============================================
<<<<<<< HEAD
from ROOT import TGraphErrors, TCanvas, TH2D, gStyle, TH1F, gROOT, TLegend, TCut, TGraph, TProfile2D, TH2F, TProfile, TCutG, kGreen, TF1, TPie, THStack, TArrow, kOrange
=======
from ROOT import TGraphErrors, TCanvas, TH2D, gStyle, TH1F, gROOT, TLegend, TCut, TGraph, TProfile2D, TH2F, TProfile, TCutG, kGreen, TF1, TPie, THStack, TSpectrum
>>>>>>> dee016f1
from TelescopeAnalysis import Analysis
from Elementary import Elementary
from CurrentInfo import Currents
from numpy import array, mean
from math import sqrt, ceil, log
from argparse import ArgumentParser
from Extrema import Extrema2D
from ChannelCut import ChannelCut
from time import time, sleep
from collections import OrderedDict
from sys import stdout
from copy import deepcopy
from json import loads
from ConfigParser import ConfigParser

tc = None
__author__ = 'micha'


# ==============================================
# MAIN CLASS
# ==============================================
class SignalAnalysis(Analysis):
    def __init__(self, run, channel, high_low_rate_run=None, binning=20000):

        self.channel = channel
        self.RunNumber = run
        Analysis.__init__(self, run, high_low_rate=high_low_rate_run)

        # main
        self.diamond_name = self.run.diamond_names[channel]
        self.bias = self.run.bias[channel]
        self.save_dir = '{dia}/{run}/'.format(run=self.run_number, dia=self.diamond_name)

        # stuff
        self.BinSize = binning
        self.binning = self.__get_binning()
        self.time_binning = self.get_time_binning()
        self.n_bins = len(self.binning)
        self.Polarity = self.get_polarity()

        # regions // ranges
        self.IntegralNames = self.get_integral_names()
        self.SignalRegion = self.__load_signal_region()
        self.PedestalRegion = self.__load_pedestal_region()
        self.PeakIntegral = self.__load_peak_integral()

        # names
        self.SignalDefinition = '({pol}*IntegralValues[{num}])'
        self.SignalNumber = self.get_signal_number()
        self.SignalName = self.get_signal_name()
        self.PedestalName = self.get_pedestal_name()
        self.PulserName = self.get_pulser_name()

        # cuts
        self.Cut = ChannelCut(self, channel)
        self.AllCuts = self.Cut.all_cut

        # currents
        self.Currents = Currents(self)

        # graphs
        self.PulseHeight = None
        self.Pedestal = None
        # histograms
        self.SignalTime = None
        self.SignalMapHisto = None
        self.MeanSignalHisto = None
        self.PeakValues = None

    def __del__(self):
        for obj in [self.PulseHeight, self.Pedestal, self.SignalMapHisto, self.SignalTime, self.PeakValues, self.MeanSignalHisto]:
            self.del_rootobj(obj)
        for c in gROOT.GetListOfCanvases():
            c.Close()
        for lst in self.histos.itervalues():
            if not type(lst) is list:
                lst = [lst]
            for obj in lst:
                self.del_rootobj(obj)

    def show_current(self, relative_time=True):
        self.Currents.draw_graphs(relative_time=relative_time)

    # ==========================================================================
    # region INIT

    # overriding elementary method to choose config by run number
    def load_run_config(self):
        run_parser = ConfigParser({'excluded_runs': '[]'})
        if self.MainConfigParser.has_section(self.TESTCAMPAIGN):
            n_splits = self.MainConfigParser.getint(self.TESTCAMPAIGN, 'n_splits')
            split_runs = [0] + loads(self.MainConfigParser.get(self.TESTCAMPAIGN, 'split_runs')) + [int(1e10)]
            for i in xrange(1, n_splits + 1):
                if split_runs[i - 1] <= self.RunNumber < split_runs[i]:
                    run_parser.read('{dir}/Configuration/RunConfig_{tc}_pad{i}.cfg'.format(dir=self.get_program_dir(), tc=self.TESTCAMPAIGN, i=i))
                    break
        else:
            run_parser.read('Configuration/RunConfig_{tc}.cfg'.format(tc=self.TESTCAMPAIGN))
        return run_parser

    def get_integral_names(self):
        names = OrderedDict()
        self.tree.GetEntry(0)
        for i, name in enumerate(self.tree.IntegralNames):
            names[name] = i
        return names

    def get_polarity(self):
        self.tree.GetEntry(0)
        return self.tree.polarities[self.channel]

    def __load_signal_region(self):
        sig_region = self.ana_config_parser.get('BASIC', 'signal_region')
        return sig_region if sig_region in self.run.signal_regions else self.run.signal_regions.keys()[0]

    def __load_pedestal_region(self):
        ped_region = self.ana_config_parser.get('BASIC', 'pedestal_region')
        return ped_region if ped_region in self.run.pedestal_regions else self.run.pedestal_regions.keys()[0]

    def __load_peak_integral(self):
        peak_int = self.ana_config_parser.get('BASIC', 'peak_integral')
        return peak_int if peak_int in self.run.peak_integrals else self.run.peak_integrals.keys()[0]

    def get_signal_number(self, region=None, peak_integral=None, sig_type='signal'):
        this_region = self.SignalRegion if sig_type == 'signal' else self.PedestalRegion
        region = this_region if region is None else region
        peak_integral = self.PeakIntegral if peak_integral is None else peak_integral
        assert sig_type in ['signal', 'pedestal', 'pulser'], 'Invalid type of signal'
        if sig_type != 'pulser':
            assert region in self.run.signal_regions or region in self.run.pedestal_regions, 'Invalid {typ} region: {reg}!'.format(reg=region, typ=sig_type)
        assert str(peak_integral) in self.run.peak_integrals, 'Invalid peak integral {reg}!'.format(reg=peak_integral)
        int_name = 'ch{ch}_{type}{reg}_PeakIntegral{int}'.format(ch=self.channel, reg='_' + region if region else '', int=peak_integral, type=sig_type)
        return self.IntegralNames[int_name]

    def get_signal_name(self, region=None, peak_integral=None, sig_type='signal'):
        num = self.get_signal_number(region, peak_integral, sig_type)
        return self.SignalDefinition.format(pol=self.Polarity, num=num)

    def set_signal_definitions(self, use_time=True, sig_region=None, ped_region=None, peak_int=None):
        signal = 'TimeIntegralValues' if use_time else 'IntegralValues'
        signal = '({{pol}}*{sig}[{{num}}])'.format(sig=signal)
        print 'changed SignalDefinition to:', signal
        print 'changed '
        self.SignalDefinition = signal
        self.update_signal_definitions(sig_region, ped_region, peak_int)

    def update_signal_definitions(self, sig_region=None, ped_region=None, peak_int=None):
        self.SignalNumber = self.get_signal_number(sig_region, peak_int)
        self.SignalName = self.get_signal_name(sig_region, peak_int)
        self.PedestalName = self.get_pedestal_name(ped_region, peak_int)
        self.PulserName = self.get_pulser_name()

    def get_pedestal_name(self, region=None, peak_int=None):
        return self.get_signal_name(region=region, peak_integral=peak_int, sig_type='pedestal')

    def get_pulser_name(self):
        return self.get_signal_name(region='', sig_type='pulser')
    # endregion

    def set_channel(self, ch):
        self.channel = ch
        self.diamond_name = self.run.diamondname[ch]
        self.bias = self.run.bias[ch]
        self.Cut = ChannelCut(self, ch)
        self.save_dir = '{tc}_{run}_{dia}'.format(tc=self.TESTCAMPAIGN[2:], run=self.run_number, dia=self.run.diamondname[ch])
        self.Polarity = self.get_polarity()
        self.SignalName = self.get_signal_name()
        self.PedestalName = self.get_pedestal_name()

    def __set_bin_size(self, value):
        self.BinSize = value
        self.binning = self.__get_binning()
        self.time_binning = self.get_time_binning()
        self.n_bins = len(self.binning)
        return value

    # ==========================================================================
    # region BEAM PROFILE

    def draw_beam_profile(self, mode='x', show=True, fit=True, fit_margin=.6):
        assert mode.lower() in ['x', 'y'], 'Mode has to be either "x" or "y"!'
        margins = self.find_diamond_margins(show_plot=False, make_histo=True)
        h = deepcopy(self.histos[0])
        if not show:
            gROOT.SetBatch(1)
        prof = h.ProjectionX() if mode.lower() == 'x' else h.ProjectionY()
        margins[mode] = [prof.GetBinLowEdge(prof.FindBin(margins[mode][0])), prof.GetBinLowEdge(prof.FindBin(margins[mode][1]) + 1)]
        center = (margins[mode][1] + margins[mode][0]) / 2.
        width = (prof.FindBin(margins[mode][1]) - prof.FindBin(margins[mode][0])) / 2. * fit_margin * prof.GetBinWidth(1)
        fit_range = [center - width, center + width]
        c = TCanvas('c', 'Beam Profile', 1000, 1000)
        c.SetLeftMargin(.145)
        self.format_histo(prof, 'prof', 'Profile ' + mode.title(), y_tit='Entries', y_off=2, x_tit='Track Position {mod} [cm]'.format(mod=mode.title()))
        prof.GetXaxis().SetRangeUser(prof.GetBinCenter(prof.FindFirstBinAbove(0) - 1), prof.GetBinCenter(prof.FindLastBinAbove(0) + 1))
        prof.Draw()
        sleep(.1)
        lines = [self.make_tgaxis(x, c.GetUymin(), c.GetUymax(), '', 2, 2) for x in margins[mode]]
        fit_result = self.__fit_beam_profile(prof, fit_range, show) if fit else 0
        fits = None
        if fit:
            f1 = gROOT.GetFunction('gaus')
            f2 = deepcopy(f1)
            f2.SetLineColor(2)
            f2.SetLineStyle(1)
            f1.SetLineColor(kGreen + 1)
            f2.SetRange(fit_range[0], fit_range[1])
            f1.SetLineStyle(7)
            f1.Draw('same')
            f2.Draw('same')
            prof.GetXaxis().UnZoom()
            fits = [f1, f2]
        for line in lines:
            line.Draw()
        c.RedrawAxis()
        gROOT.SetBatch(0)
        self.save_plots('BeamProfile{mod}{fit}'.format(mod=mode.title(), fit='Fit' if fit else ''), sub_dir=self.save_dir)
        self.histos.append([prof, c, lines, fits])
        return fit_result if fit else prof

    @staticmethod
    def __fit_beam_profile(histo, fit_range, show=True):
        h = histo
        fit = h.Fit('gaus', 'qs{0}'.format('' if show else '0'), '', fit_range[0], fit_range[1])
        return fit

    def fit_beam_profile(self, mode='x', show=True, fit_margin=.6):
        pickle_path = self.PickleDir + 'BeamProfile/Fit{mod}_{tc}_{run}_{dia}_{mar}.pickle'.format(tc=self.TESTCAMPAIGN, run=self.run_number, dia=self.diamond_name, mod=mode.title(), mar=fit_margin)

        def func():
            return self.draw_beam_profile(mode=mode, show=show, fit_margin=fit_margin)

        return self.do_pickle(pickle_path, func)

    def draw_beam_fit_properties(self, show=True, mode='x', sigma=True):
        if not show:
            gROOT.SetBatch(1)
        gROOT.ProcessLine('gErrorIgnoreLevel = kError;')
        gr = self.make_tgrapherrors('gr', 'Beam Profile {0} {mod}'.format(mode.title(), mod='Fit #chi^{2}s / NDF' if not sigma else 'Sigma'))
        max_range = 11 if sigma else 10
        index = 0
        for i in xrange(1, max_range):
            perc = i / 10.
            fit = self.fit_beam_profile(mode=mode, show=False, fit_margin=perc)
            if fit.Ndf():
                y = fit.Parameter(2) if sigma else fit.Chi2() / fit.Ndf()
                gr.SetPoint(index, perc * 100, y)
                t = self.make_tlatex(perc * 100 - 2, y, str(fit.Ndf()), color=807, size=.04, align=32)
                gr.GetListOfFunctions().Add(t)
                index += 1
        c = TCanvas('c', 'Beam Chi2', 1000, 1000)
        self.format_histo(gr, x_tit='Range [%]', y_tit='#chi^{2} / NDF' if not sigma else 'Sigma', y_off=1.4)
        one = TF1('one', '1', 0, 100)
        t1 = self.make_tlatex(15, .95 * gr.GetYaxis().GetXmax(), 'NDF:', color=807, size=0.04, align=12)
        gr.GetListOfFunctions().Add(t1)
        gr.GetXaxis().SetRangeUser(-5, 105)
        gr.Draw('alp')
        one.Draw('same')

        self.histos.append([gr, c, t1])
        gROOT.SetBatch(0)
        gROOT.ProcessLine('gErrorIgnoreLevel = 0;')
        self.save_plots('BeamProf{mod}{dir}'.format(mod='Sigmas' if sigma else 'Chi2s', dir=mode.title()), sub_dir=self.save_dir)

    # endregion

    # ==========================================================================
    # region 2D SIGNAL DISTRIBUTION
    def draw_signal_map(self, draw_option='surf3z', show=True, factor=4):
        margins = self.find_diamond_margins(show_plot=False)
        x = [margins['x'][0], margins['x'][1]]
        y = [margins['y'][0], margins['y'][1]]
        nr = 1 if not self.channel else 2
        # get bin size via digital resolution of the telescope pixels
        x_bins = int(ceil(((x[1] - x[0]) / 0.015 * sqrt(12) / factor)))
        y_bins = int(ceil((y[1] - y[0]) / 0.01 * sqrt(12) / factor))
        h = TProfile2D('signal_map', 'Signal Map', x_bins, x[0], x[1], y_bins, y[0], y[1])
        if not show:
            gROOT.SetBatch(1)
        signal = '{sig}-{pol}*{ped}'.format(sig=self.SignalName, ped=self.PedestalName, pol=self.Polarity)
        print 'drawing signal map of {dia} for Run {run}...'.format(dia=self.diamond_name, run=self.run_number)
        self.tree.Draw('{z}:diam{nr}_track_x:diam{nr}_track_y>>signal_map'.format(z=signal, nr=nr), self.Cut.all_cut, 'goff')
        c = TCanvas('c', 'Signal Map', 1000, 1000)
        c.SetLeftMargin(0.12)
        c.SetRightMargin(0.12)
        gStyle.SetPalette(53)
        self.format_histo(h, x_tit='track_x [cm]', y_tit='track_y [cm]', y_off=1.6)
        if draw_option.lower().startswith('surf'):
            self.format_histo(h, x_off=2, y_off=2.4, x_tit='track_x [cm]', y_tit='track_y [cm]')
        h.SetStats(0)
        h.SetContour(50)
        h.Draw(draw_option)
        self.save_plots('SignalMap2D_' + draw_option, sub_dir=self.save_dir)
        gROOT.SetBatch(0)
        self.SignalMapHisto = h
        self.canvases[0] = c
        return h

    def make_region_cut(self):
        self.draw_mean_signal_distribution(show=False)
        return self.Cut.generate_region(self.SignalMapHisto, self.MeanSignalHisto)

    def find_2d_regions(self):
        self.draw_mean_signal_distribution(show=False)
        extrema = Extrema2D(self.SignalMapHisto, self.MeanSignalHisto)
        extrema.clear_voting_histos()
        extrema.region_scan()
        extrema.show_voting_histos()
        self.save_plots('Regions2D', sub_dir=self.save_dir)
        return extrema

    def find_2d_extrema(self, size=1, histo=None, show=True):
        self.draw_mean_signal_distribution(show=False)
        extrema = Extrema2D(self.SignalMapHisto, self.MeanSignalHisto)
        extrema.clear_voting_histos()
        extrema.square_scan(size, histo)
        if show:
            extrema.show_voting_histos()
        self.save_plots('Extrema2D', sub_dir=self.save_dir)
        return extrema

    def draw_mean_signal_distribution(self, show=True):
        """
        Draws the distribution of the mean pulse height values of the bins from the signal map
        :param show: shows a plot of the canvas if True
        """
        sig_map = self.SignalMapHisto if self.SignalMapHisto is not None else self.draw_signal_map(show=False)
        x = [int(sig_map.GetMinimum()) / 10 * 10, int(sig_map.GetMaximum() + 10) / 10 * 10]
        h = TH1F('h', 'Mean Signal Distribution', 50, x[0], x[1])
        for bin_ in xrange((sig_map.GetNbinsX() + 2) * (sig_map.GetNbinsY() + 2)):
            h.Fill(sig_map.GetBinContent(bin_))
        gStyle.SetEndErrorSize(4)
        gr1 = self.make_tgrapherrors('gr', 'errors', width=3, marker_size=0, color=kGreen + 2)
        gr2 = self.make_tgrapherrors('gr', 'errors', width=3, marker_size=0, color=2)
        gr1.SetPoint(0, h.GetXaxis().GetXmin() + 5, h.GetMaximum() - 2)
        gr2.SetPoint(0, h.GetXaxis().GetXmin() + 5, h.GetMaximum() - 2)
        errors = self.SignalMapHisto.ProjectionXY('', 'c=e')
        gr1.SetPointError(0, errors.GetMinimum(), 0)
        gr2.SetPointError(0, errors.GetMaximum(), 0)
        l = self.make_tlatex(gr1.GetX()[0], gr1.GetY()[0] + 0.5, 'Errors', align=20, size=0.03)
        gr1.GetListOfFunctions().Add(l)
        if show:
            self.canvases[0] = TCanvas('c', 'Mean Signal Distribution', 1000, 1000)
            self.format_histo(h, x_tit='Pulse Height [au]', y_tit='Entries', y_off=1.2)
            h.Draw()
            gr2.Draw('[]')
            gr1.Draw('[]')
            gr2.Draw('p')
            gr1.Draw('p')
            self.save_plots('MeanSignalHisto', sub_dir=self.save_dir)
        self.MeanSignalHisto = h
        self.histos.append([gr1, gr2])

    def draw_error_signal_map(self, show=False):
        self.draw_mean_signal_distribution(show=False)
        h = self.SignalMapHisto.ProjectionXY('', 'c=e')
        if show:
            c = TCanvas('c', 'Signal Map Errors', 1000, 1000)
            c.SetLeftMargin(0.12)
            c.SetRightMargin(0.11)
            self.format_histo(h, name='sig_map_errors', title='Signal Map Errors', x_tit='track_x [cm]', y_tit='track_y [cm]', y_off=1.6)
            h.SetStats(0)
            h.Draw('colz')
            self.save_plots('SignalMapErrors', sub_dir=self.save_dir, canvas=c)
            self.histos.append([h, c])
        return h

    def fit_mean_signal_distribution(self):
        pickle_path = self.PickleDir + 'MeanSignalFit/{tc}_{run}_{dia}.pickle'.format(tc=self.TESTCAMPAIGN, run=self.run_number, dia=self.diamond_name)

        def func():
            self.draw_mean_signal_distribution(show=False)
            return self.MeanSignalHisto.Fit('gaus', 'qs')

        fit = self.do_pickle(pickle_path, func)
        return fit

    def get_mean_fwhm(self):
        fit = self.fit_mean_signal_distribution()
        conversion_factor = 2 * sqrt(2 * log(2))  # sigma to FWHM
        return fit.Parameter(2) * conversion_factor

    def draw_diamond_hitmap(self, cut=None, show_frame=True):
        self.find_diamond_margins(show_frame=show_frame, cut=cut)

    def find_diamond_margins(self, show_plot=True, show_frame=False, cut=None, make_histo=False):
        pickle_path = self.PickleDir + 'Margins/{tc}_{run}_{dia}.pickle'.format(tc=self.TESTCAMPAIGN, run=self.run_number, dia=self.diamond_name)

        def func():
            print 'getting margins for {dia} of run {run}...'.format(dia=self.diamond_name, run=self.run_number)
            cut_string = self.Cut.all_cut if cut is None else cut
            if not show_plot:
                gROOT.SetBatch(1)
            h = TH2F('h', 'Diamond Margins', 52, -.3, .3, 80, -.3, .3)
            nr = 1 if not self.channel else 2
            self.tree.Draw('diam{nr}_track_x:diam{nr}_track_y>>h'.format(nr=nr), cut_string, 'goff')
            projections = [h.ProjectionX(), h.ProjectionY()]
            efficient_bins = [[], []]
            zero_bins = [[], []]
            bin_low = [[], []]
            bin_high = [[], []]
            for i, proj in enumerate(projections):
                last_bin = None
                for bin_ in xrange(proj.GetNbinsX()):
                    efficiency = proj.GetBinContent(bin_) / float(proj.GetMaximum())
                    if efficiency > .3:
                        efficient_bins[i].append(proj.GetBinCenter(bin_))
                        bin_low[i].append(proj.GetBinLowEdge(bin_))
                        bin_high[i].append(proj.GetBinLowEdge(bin_ + 1))
                    if bin_ > 1:
                        if efficiency and not last_bin:
                            zero_bins[i].append(proj.GetBinCenter(bin_ - 1))
                        elif not efficiency and last_bin:
                            zero_bins[i].append((proj.GetBinCenter(bin_)))
                    last_bin = proj.GetBinContent(bin_)
            if show_plot:
                c = TCanvas('c', 'Diamond Hit Map', 1000, 1000)
                c.SetRightMargin(.14)
                c.SetBottomMargin(.15)
                h.GetXaxis().SetRangeUser(zero_bins[0][0], zero_bins[0][1])
                h.GetYaxis().SetRangeUser(zero_bins[1][0], zero_bins[1][1])
                h.SetStats(0)
                h.Draw('colz')
                if show_frame:
                    self.__show_frame(bin_low, bin_high)
                self.save_plots('DiamondHitmap', sub_dir=self.save_dir)
            self.histos.append(h)
            gROOT.SetBatch(0)
            return {name: [efficient_bins[i][0], efficient_bins[i][-1]] for i, name in enumerate(['x', 'y'])}

        margins = func() if show_plot or make_histo else 0
        return self.do_pickle(pickle_path, func, margins)

    def __show_frame(self, bin_low, bin_high):
        frame = TCutG('frame', 4)
        frame.SetLineColor(2)
        frame.SetLineWidth(4)
        frame.SetVarX('x')
        frame.SetVarY('y')
        frame.SetPoint(0, bin_low[0][0], bin_low[1][0])
        frame.SetPoint(1, bin_high[0][-1], bin_low[1][0])
        frame.SetPoint(2, bin_high[0][-1], bin_high[1][-1])
        frame.SetPoint(3, bin_low[0][0], bin_high[1][-1])
        frame.SetPoint(4, bin_low[0][0], bin_low[1][0])
        frame.Draw('same')
        self.histos.append(frame)

    def calc_signal_spread(self, min_percent=5, max_percent=99):
        """
        Calculates the relative spread of mean signal response from the 2D signal response map.
        :param min_percent: min quantile
        :param max_percent: max quantile
        :return: relative spread [%]
        """
        if self.MeanSignalHisto is None:
            self.draw_mean_signal_distribution(show=False)
        q = array([min_percent / 100., max_percent / 100.])
        y = array([0., 0.])
        self.MeanSignalHisto.GetQuantiles(2, y, q)
        max_min_ratio = (y[1] / y[0] - 1) * 100
        delta_y = self.draw_error_signal_map(show=False).GetMinimum()
        # error propagation
        err = 100 * delta_y / y[0] * (1 + y[1] / y[0])
        print 'Relative Signal Spread is: {spr} +- {err}'.format(spr=max_min_ratio, err=err)
        return [max_min_ratio, err]

    # endregion

    # ==========================================================================
    # region SIGNAL PEAK POSITION
    def draw_peak_position(self, region=None, type_='signal', show=True, ucut=None, fixed=False):
        gROOT.ProcessLine('gErrorIgnoreLevel = kError;')
        num = self.SignalNumber if region is None else self.get_signal_number(region=region, sig_type=type_)
        region = self.SignalRegion if region is None else region
        peak_val = 'IntegralPeaks[{num}]'.format(num=num) if not fixed else 'IntegralPeakTime[{num}]'.format(num=num)
        title = '{typ} Peak Positions'.format(typ=type_.title())
        x = self.run.signal_regions[region] if type_ == 'signal' else self.run.get_regions('pulser')['pulser']
        h = TH1F('peakvalues', title, x[1] - x[0], x[0] / 2., x[1] / 2.)
        self.format_histo(h, x_tit='time [ns]', y_tit='Entries', y_off=2, fill_color=17)
        cut = self.Cut.all_cut if type_ == 'signal' else '!({0})'.format(self.Cut.CutStrings['pulser'])
        cut = cut if ucut is None else ucut
        gROOT.ProcessLine('gErrorIgnoreLevel = 0;')
        if fixed:
            self.tree.Draw(peak_val + '>>peakvalues', cut, 'goff')
        else:
            self.tree.Draw(peak_val + '/2.>>peakvalues', cut, 'goff')
        self.histos.append(self.draw_histo(h, '{typ}PeakPositions'.format(typ=type_.title()), show, sub_dir=self.save_dir, lm=.14))
        self.PeakValues = h

    def fit_peak_values(self, draw=True, pulser=False):
        pickle_path = self.PickleDir + 'PeakValues/Fit_{tc}_{run}_{dia}{pul}.pickle'.format(tc=self.TESTCAMPAIGN, run=self.run_number, dia=self.diamond_name, pul='_pulser' if pulser else '')

        def func():
            print 'Getting peak value fit for {dia} of run {run}...'.format(run=self.run_number, dia=self.diamond_name)
            self.draw_peak_position(show=draw) if not pulser else self.draw_pulser_peakvalues(draw=draw)
            h = self.PeakValues
            max_bin = h.GetMaximumBin()
            x = [h.GetBinCenter(max_bin + i) for i in [-7, 1]] if not pulser else [h.GetXaxis().GetXmin() + 1, h.GetXaxis().GetXmax() - 1]
            return h.Fit('gaus', 'qs{0}'.format('' if draw else '0'), '', x[0], x[1])

        mean_val = func() if draw else 0
        return self.do_pickle(pickle_path, func, mean_val)

    def calc_peak_value_fwhm(self):
        pickle_path = self.PickleDir + 'PeakValues/FWHM_{tc}_{run}_{dia}.pickle'.format(tc=self.TESTCAMPAIGN, run=self.run_number, dia=self.diamond_name)

        def func():
            print 'Getting peak value FWHM for {dia} of run {run}...'.format(run=self.run_number, dia=self.diamond_name)
            if self.PeakValues is None:
                self.draw_peak_position(show=False)
            return self.calc_fwhm(self.PeakValues)

        fwhm = self.do_pickle(pickle_path, func)
        return fwhm

    def draw_forc_times(self, show=True, corr=False):
        self.tree.Draw('forc_pos', 'forc_pos[0]>20', 'goff')
        htemp = gROOT.FindObject('htemp')
        x = [int(htemp.GetBinCenter(htemp.FindFirstBinAbove(5000))) - 10, int(htemp.GetBinCenter(htemp.FindLastBinAbove(5000))) + 10]
        h = TH1F('ft', 'FORC Timing', x[1] - x[0], x[0] / 2., x[1] / 2.)
        forc = 'forc_pos/2.' if not corr else 'forc_time'
        self.tree.Draw('{forc}>>ft'.format(forc=forc), self.Cut.all_cut, 'goff')
        self.format_histo(h, x_tit='time [ns]', y_tit='Entries', y_off=2, fill_color=17)
        self.histos.append(self.draw_histo(h, 'FORCTiming', show, sub_dir=self.save_dir, lm=.14))

    # endregion

    # ==========================================================================
    # region TRIGGER CELL
    def draw_trigger_cell(self, show=True, cut=None):
        h = TH1F('tc', 'Trigger Cell', 1024, 0, 1024)
        cut = self.Cut.all_cut if cut is None else cut
        self.tree.Draw('trigger_cell>>tc', cut, 'goff')
        self.format_histo(h, x_tit='trigger cell', y_tit='Entries', y_off=1.7, fill_color=17)
        h.SetStats(0)
        h.GetYaxis().SetRangeUser(0, h.GetMaximum() * 1.05)
        h.Fit('pol0', 'qs')
        self.histos.append(self.draw_histo(h, 'TriggerCell', show, sub_dir=self.save_dir, lm=.11))

    def draw_trigger_cell_vs_peakpos(self, show=True, cut=None, tprofile=True, corr=False):
        x = self.run.signal_regions[self.SignalRegion]
        if not tprofile:
            h = TH2D('tcpp', 'Trigger Cell vs. Signal Peak Position', 1024, 0, 1024, x[1] - x[0], x[0] / 2., x[1] / 2.)
        else:
            h = TProfile2D('tcpp', 'Trigger Cell vs. Signal Peak Position', 1024, 0, 1024, x[1] - x[0], x[0] / 2., x[1] / 2.)
        cut = self.Cut.all_cut if cut is None else cut
        prof = '' if not tprofile else ':'
        sig = '' if not tprofile else '{sig}-{ped}'.format(sig=self.SignalName, ped=self.PedestalName)
        gStyle.SetPalette(55)
        peaks = 'IntegralPeaks[{num}]/2.' if not corr else 'IntegralPeakTime[{num}]'
        peaks = peaks.format(num=self.SignalNumber)
        self.tree.Draw('{z}{prof}{peaks}:trigger_cell>>tcpp'.format(z=sig, prof=prof, peaks=peaks), cut, 'goff')
        self.format_histo(h, x_tit='trigger cell', y_tit='signal peak pos [ns]', y_off=1.4, z_tit='pulse height [au]' if tprofile else 'entries', z_off=1.2)
        h.GetZaxis().SetRangeUser(60, 120) if tprofile else self.do_nothing()
        h.SetStats(0)
        self.histos.append(self.draw_histo(h, 'TriggerCellVsPeakPos{0}'.format('Signal' if tprofile else ''), show, self.save_dir, lm=.11, draw_opt='colz', rm=.15))

    def draw_trigger_cell_vs_forc(self, show=True, cut=None, full_range=False, corr=False):
        if not full_range:
            self.tree.Draw('forc_pos', 'forc_pos[0]>20', 'goff')
            htemp = gROOT.FindObject('htemp')
            x = [int(htemp.GetBinCenter(htemp.FindFirstBinAbove(5000))) - 10, int(htemp.GetBinCenter(htemp.FindLastBinAbove(5000))) + 10]
        else:
            x = [0, 1024]
        h = TH2D('tcf', 'Trigger Cell vs. FORC Timing', 1024, 0, 1024, x[1] - x[0], x[0] / 2., x[1] / 2.)
        cut = self.AllCuts if cut is None else cut
        gStyle.SetPalette(55)
        forc = 'forc_pos/2.' if not corr else 'forc_time'
        self.tree.Draw('{forc}:trigger_cell>>tcf'.format(forc=forc), cut, 'goff')
        self.format_histo(h, x_tit='trigger cell', y_tit='forc timing [ns]', y_off=1.4)
        h.SetStats(0)
        self.histos.append(self.draw_histo(h, 'TriggerCellVsFORC{0}'.format('FullRange' if full_range else ''), show, self.save_dir, lm=.11, draw_opt='colz', rm=.15))

    # endregion

    # ==========================================================================
    # region SIGNAL/PEDESTAL
    def __generate_signal_name(self, signal, evnt_corr, off_corr, bin_corr, cut=None):
        sig_name = signal
        if bin_corr:
            return sig_name
        elif off_corr:
            ped_fit = self.show_pedestal_histo(cut=cut, draw=False)
            sig_name += '-{0}'.format(ped_fit.Parameter(1))
        elif evnt_corr:
            sig_name += '-{ped}'.format(sig=sig_name, ped=self.PedestalName, pol=self.Polarity)
        return sig_name

    def make_signal_time_histos(self, ped=False, signal=None, evnt_corr=False, off_corr=False, show=True, bin_corr=False):
        gROOT.SetBatch(1)
        signal = self.SignalName if signal is None else signal
        signal = signal if not ped else self.PedestalName
        signal = self.__generate_signal_name(signal, evnt_corr, off_corr, bin_corr)
        # 2D Histogram
        name = "signaltime_" + str(self.run_number)
        xbins = array(self.time_binning)
        x_min = -50 if not ped else -20
        x_max = 300 if not ped else 20
        bins = 1000 if not ped else 80
        h = TH2D(name, "signaltime", len(xbins) - 1, xbins, bins, x_min, x_max)
        self.tree.Draw("{name}:time>>{histo}".format(histo=name, name=signal), self.Cut.all_cut, 'goff')
        if show:
            gROOT.SetBatch(0)
            c = TCanvas('c', 'Pulse Height vs Time', 1000, 1000)
            c.SetLeftMargin(.12)
            self.format_histo(h, x_tit='time [ms]', y_tit='Pulse Height [au]', y_off=1.4)
            h.Draw('colz')
            self.save_plots('SignalTime', sub_dir=self.save_dir)
            self.SignalTime = h
            self.canvases[0] = c
        gROOT.SetBatch(0)
        return h

    def draw_pedestal(self, binning=None, draw=True):
        bin_size = binning if binning is not None else self.BinSize
        picklepath = 'Configuration/Individual_Configs/Pedestal/{tc}_{run}_{ch}_{bins}_Ped_Means.pickle'.format(tc=self.TESTCAMPAIGN, run=self.run_number, ch=self.channel, bins=bin_size)
        gr = self.make_tgrapherrors('pedestal', 'Pedestal')

        def func():
            print 'calculating pedestal of ch', self.channel
            if binning is not None:
                self.__set_bin_size(binning)
            ped_time = self.make_signal_time_histos(ped=True, show=False)
            gROOT.SetBatch(1)
            means = []
            empty_bins = 0
            count = 0
            for i in xrange(self.n_bins):
                h_proj = ped_time.ProjectionY(str(i), i + 1, i + 1)
                if h_proj.GetEntries() > 0:
                    fit = self.fit_fwhm(h_proj)
                    gr.SetPoint(count, (self.time_binning[i] - self.run.startTime) / 60e3, fit.Parameter(1))
                    gr.SetPointError(count, 0, fit.ParError(1))
                    count += 1
                    means.append(fit.Parameter(1))
                else:
                    empty_bins += 1
            if draw:
                gROOT.SetBatch(0)
            print 'Empty proj. bins:\t', str(empty_bins) + '/' + str(self.n_bins)
            fit_pars = gr.Fit('pol0', 'qs')
            print 'mean:', fit_pars.Parameter(0), '+-', fit_pars.ParError(0)
            c = TCanvas('bla', 'blub', 1000, 1000)
            c.SetLeftMargin(.14)
            gStyle.SetOptFit(1)
            self.format_histo(gr, x_tit='time [min]', y_tit='Mean Pulse Height [au]', y_off=1.6)
            gr.Draw('alp')
            gr.Draw()
            self.save_plots('Pedestal', sub_dir=self.save_dir)
            self.Pedestal = gr
            self.canvases[0] = c
            gROOT.SetBatch(0)
            return means

        all_means = self.do_pickle(picklepath, func)
        if draw and not gROOT.FindObject('pedestal'):
            func()
        return all_means

    def draw_pulse_height(self, binning=None, show=True, save_graph=False, evnt_corr=True, bin_corr=False, off_corr=False, sig=None):
        signal = self.SignalName if sig is None else sig
        bin_size = binning if binning is not None else self.BinSize
        correction = ''
        if bin_corr:
            correction = 'binwise'
        elif off_corr:
            correction = 'constant'
        elif evnt_corr:
            correction = 'eventwise'
        # suffix = '{bins}_{cor}_{sig}'.format(bins=bin_size, cor=correction, sig=self.get_all_signal_names()[signal])
        suffix = 'bla'
        picklepath = 'Configuration/Individual_Configs/Ph_fit/{tc}_{run}_{ch}_{suf}.pickle'.format(tc=self.TESTCAMPAIGN, run=self.run_number, ch=self.channel, suf=suffix)

        self.SignalTime = None

        def func():
            print 'drawing pulse height fit for run {run} and {dia}...'.format(run=self.run_number, dia=self.diamond_name)
            if binning is not None:
                self.__set_bin_size(binning)
            tit_suffix = 'with {cor} Pedestal Correction'.format(cor=correction.title()) if bin_corr or evnt_corr or off_corr else ''
            gr = self.make_tgrapherrors('signal', 'Pulse Height Evolution Bin{0} '.format(self.BinSize) + tit_suffix)
            sig_time = self.make_signal_time_histos(evnt_corr=evnt_corr, signal=signal, show=False, off_corr=off_corr, bin_corr=bin_corr)
            mode = 'mean'
            empty_bins = 0
            count = 0
            means = self.draw_pedestal(bin_size, draw=False) if bin_corr else None
            gROOT.SetBatch(1)
            for i in xrange(self.n_bins - 1):
                h_proj = sig_time.ProjectionY(str(i), i + 1, i + 1)
                if h_proj.GetEntries() > 10:
                    if mode in ["mean", "Mean"]:
                        i_mean = h_proj.GetMean()
                        i_mean -= means[count] if bin_corr else 0
                        gr.SetPoint(count, (self.time_binning[i] - self.run.startTime) / 60e3, i_mean)
                        gr.SetPointError(count, 0, h_proj.GetRMS() / sqrt(h_proj.GetEntries()))
                        count += 1
                    elif mode in ["fit", "Fit"]:
                        h_proj.GetMaximum()
                        maxposition = h_proj.GetBinCenter(h_proj.GetMaximumBin())
                        h_proj.Fit("landau", "Q", "", maxposition - 50, maxposition + 50)
                        fitfun = h_proj.GetFunction("landau")
                        mpv = fitfun.GetParameter(1)
                        mpverr = fitfun.GetParError(1)
                        gr.SetPoint(count, (i + 0.5) * self.run.totalMinutes / self.n_bins, mpv)
                        gr.SetPointError(count, 0, mpverr)
                else:
                    empty_bins += 1
            if empty_bins:
                print 'Empty proj. bins:\t', str(empty_bins) + '/' + str(self.n_bins)
            if show:
                gROOT.SetBatch(0)
            c = TCanvas('bla', 'blub', 1000, 1000)
            c.SetLeftMargin(.14)
            gStyle.SetOptFit(1)
            self.format_histo(gr, x_tit='time [min]', y_tit='Mean Pulse Height [au]', y_off=1.6)
            # excludes points that are too low for the fit
            max_fit_pos = gr.GetX()[gr.GetN() - 1] + 10
            sum_ph = gr.GetY()[0]
            for i in xrange(1, gr.GetN()):
                sum_ph += gr.GetY()[i]
                if gr.GetY()[i] < .7 * sum_ph / (i + 1):
                    print 'Found huge ph fluctiation! Stopping Fit', gr.GetY()[i], sum_ph / (i + 1)
                    max_fit_pos = gr.GetX()[i - 1]
                    break
            fit_par = gr.Fit('pol0', 'qs', '', 0, max_fit_pos)
            gr.Draw('apl')
            self.save_plots('PulseHeight{0}'.format(self.BinSize), sub_dir=self.save_dir)
            self.PulseHeight = gr
            self.canvas = c
            gROOT.SetBatch(0)
            return fit_par

        fit = func() if show or save_graph else 0
        return self.do_pickle(picklepath, func, fit)

    def draw_ph_distribution(self, binning=None, show=True, fit=True):
        if binning is not None:
            self.__set_bin_size(binning)
        sig_time = self.make_signal_time_histos(evnt_corr=True, show=False)
        if not show:
            gROOT.SetBatch(1)
        means = [h_proj.GetMean() for h_proj in [sig_time.ProjectionY(str(i), i + 1, i + 1) for i in xrange(self.n_bins - 1)] if h_proj.GetEntries() > 10]
        extrema = [int(min(means)), int(max(means))]
        h = TH1F('h', 'Signal Bin{0} Distribution'.format(self.BinSize), int(log(len(means), 2) * 2), extrema[0], extrema[1] + 2)
        for mean_ in means:
            h.Fill(mean_)
        c = TCanvas('c', 'Pulse Height Distribution', 1000, 1000)
        c.SetLeftMargin(.12)
        self.format_histo(h, x_tit='Pulse Height [au]', y_tit='Entries', y_off=1.5)
        if fit:
            h.Fit('gaus', 'q')
        h.SetFillColor(kGreen - 9)
        h.Draw()
        gROOT.SetBatch(0)
        self.save_plots('SignalBin{0}Disto'.format(self.BinSize), sub_dir=self.save_dir)
        self.histos.append([h, c])
        return h

    def show_ph_overview(self, binning=None):
        self.draw_pulse_height(binning=binning, show=False, save_graph=True)
        h1 = self.PulseHeight
        self.format_histo(h1, y_off=1.4)
        h2 = self.draw_ph_distribution(binning=binning, show=False)
        print h1, h2
        c = TCanvas('c', 'Pulse Height Distribution', 1500, 750)
        c.Divide(2, 1)
        for i, h in enumerate([h1, h2], 1):
            pad = c.cd(i)
            pad.SetBottomMargin(.15)
            h.Draw()
        self.save_plots('PHEvolutionOverview{0}'.format(self.BinSize), sub_dir=self.save_dir)
        self.histos.append([h2, c])

    def show_signal_histo(self, cut=None, evnt_corr=True, off_corr=False, show=True, sig=None, binning=350, events=None, start=None):
        print 'drawing signal distribution for run {run} and {dia}...'.format(run=self.run_number, dia=self.diamond_name)
        suffix = 'with Pedestal Correction' if evnt_corr else ''
        h = TH1F('signal b2', 'Pulse Height ' + suffix, binning, -50, 300)
        cut = self.Cut.all_cut if cut is None else cut
        sig_name = self.SignalName if sig is None else sig
        sig_name = self.__generate_signal_name(sig_name, evnt_corr, off_corr, False, cut)
        start_event = int(float(start)) if start is not None else 0
        n_events = self.find_n_events(n_events=events, cut=str(cut), start=start_event) if events is not None else self.run.n_entries
        self.tree.Draw('{name}>>signal b2'.format(name=sig_name), str(cut), 'goff', n_events, start_event)
        if show:
            c = TCanvas('c', 'Signal Distribution', 1000, 1000)
            c.SetLeftMargin(.13)
            self.format_histo(h, x_tit='Pulse Height [au]', y_tit='Entries', y_off=1.8)
            h.Draw()
            self.save_plots('SignalDistribution', sub_dir=self.save_dir)
            self.histos.append([h, c])
            gROOT.SetBatch(0)
        return h

    def draw_signal_vs_peakpos(self, show=True, corr=False):
        gr = self.make_tgrapherrors('gr', 'Signal vs Peak Position')
        i = 0
        x = self.run.signal_regions[self.SignalRegion]
        self.draw_peak_position(show=False, fixed=corr)
        h = self.PeakValues
        gROOT.ProcessLine('gErrorIgnoreLevel = kError;')
        for peak_pos in xrange(x[0] + 2, x[1] - 2):
            print '\rcalculating peak pos: {0:03d}'.format(peak_pos),
            self.Cut.set_signal_peak_pos(peak_pos, peak_pos + 1) if not corr else self.Cut.set_signal_peak_time(peak_pos / 2., (peak_pos + 1) / 2.)
            print peak_pos / 2., (peak_pos + 1) / 2.
            events = int(h.GetBinContent(h.FindBin(peak_pos / 2.)))
            print '({0:05d})'.format(events),
            stdout.flush()
            if events > 500:
                ph_fit = self.draw_pulse_height(show=False, save_graph=True)
                gr.SetPoint(i, peak_pos / 2., ph_fit.Parameter(0))
                gr.SetPointError(i, 0, ph_fit.ParError(0))
                i += 1
        gr.GetXaxis().SetLimits(x[0] / 2., x[1] / 2.)
        self.format_histo(gr, x_tit='Signal Peak Position [ns]', y_tit='Pulse Height [au]', y_off=1.4)
        self.histos.append(self.draw_histo(gr, 'SignalVsPeakPos', show, self.save_dir, lm=.11, draw_opt='alp'))
        gROOT.ProcessLine('gErrorIgnoreLevel = 0;')

    def draw_landau_vs_peakpos(self, show=True, bins=2):
        hs = THStack('lpp', 'Landau vs. Signal Peak Postion;pulse height;entries')
        x = self.run.signal_regions[self.SignalRegion]
        self.Cut.reset_cut('signal_peak_pos')
        self.draw_peak_position(show=False)
        h_pv = self.PeakValues
        l = TLegend(.7, .38, .90, .88)
        gROOT.ProcessLine('gErrorIgnoreLevel = kError;')
        for peak_pos in xrange(x[0] + 2, x[1] - 2, bins):
            print '\rcalculating peak pos: {0:03d}'.format(peak_pos),
            self.Cut.set_signal_peak_pos(peak_pos, peak_pos + bins)
            events = 0
            for pp in xrange(peak_pos, peak_pos + bins):
                events += int(h_pv.GetBinContent(h_pv.FindBin(peak_pos / 2.)))
            print '({0:05d})'.format(events),
            stdout.flush()
            if events > 10000:
                h = self.show_signal_histo(show=False, binning=100)
                h.SetLineColor(self.get_color())
                h.Scale(1 / h.GetMaximum())
                l.AddEntry(h, '[{0},{1}] ns'.format(int(peak_pos / 2.), int(peak_pos / 2. + bins / 2.)), 'l')
                hs.Add(h)
        gROOT.ProcessLine('gErrorIgnoreLevel = 0;')
        self.reset_colors()
        self.format_histo(hs, y_tit='Pulse Height [au]', y_off=1.2)
        self.histos.append(self.draw_histo(hs, 'LandauVsPeakPos', show, self.save_dir, lm=.11, draw_opt='nostack', l=l))

    def draw_signal_vs_triggercell(self, show=True, bins=10):
        gROOT.ProcessLine('gErrorIgnoreLevel = kError;')
        gr = self.make_tgrapherrors('stc', 'Signal vs Trigger Cell')
        i = 0
        for tcell in xrange(0, 1024 - bins, bins):
            if tcell:
                print '\033[F',
            print '\rcalculating pulse height for trigger cell: {0:03d}'.format(tcell),
            self.Cut.set_trigger_cell(tcell, tcell + bins)
            stdout.flush()
            ph_fit = self.draw_pulse_height(show=False, save_graph=True)
            gr.SetPoint(i, tcell, ph_fit.Parameter(0))
            gr.SetPointError(i, 0, ph_fit.ParError(0))
            i += 1
        print
        gROOT.ProcessLine('gErrorIgnoreLevel = 0;')
        self.format_histo(gr, x_tit='trigger cell', y_tit='pulse height [au]', y_off=1.2)
        self.histos.append(self.draw_histo(gr, 'SignalVsTriggerCell', show, self.save_dir, lm=.11, draw_opt='alp'))

    def show_pedestal_histo(self, region=None, peak_int=None, cut=None, fwhm=True, draw=True):
        region = self.PedestalRegion if region is None else region
        peak_int = self.PeakIntegral if peak_int is None else peak_int
        cut = self.Cut.all_cut if cut is None else cut
        cut = TCut('', cut) if type(cut) is str else cut
        fw = 'fwhm' if fwhm else 'full'
        suffix = '{reg}_{fwhm}_{cut}'.format(reg=region + str(peak_int), cut=cut.GetName(), fwhm=fw)
        picklepath = 'Configuration/Individual_Configs/Pedestal/{tc}_{run}_{ch}_{suf}.pickle'.format(tc=self.TESTCAMPAIGN, run=self.run_number, ch=self.channel, suf=suffix)

        def func():
            gROOT.SetBatch(1)
            print 'making pedestal histo for region {reg}{int}...'.format(reg=region, int=peak_int)
            h = TH1F('ped1', 'Pedestal Distribution', 100, -20, 20)
            name = self.get_pedestal_name(region, peak_int)
            self.tree.Draw('{name}>>ped1'.format(name=name), cut, 'goff')
            fit_pars = self.fit_fwhm(h, do_fwhm=fwhm, draw=draw)
            gStyle.SetOptFit(1)
            if draw:
                gROOT.SetBatch(0)
            c = TCanvas('c', 'Pedestal Distribution', 1000, 1000)
            c.SetLeftMargin(.13)
            self.format_histo(h, x_tit='Pulse Height [au]', y_tit='Entries', y_off=1.8)
            h.Draw()
            save_name = 'Pedestal_{reg}{cut}'.format(reg=region, cut=cut.GetName())
            self.save_plots(save_name,  canvas=c, sub_dir=self.save_dir)
            self.histos.append([h, c])
            gROOT.SetBatch(0)
            return fit_pars

        fit_par = func() if draw else 0
        return self.do_pickle(picklepath, func, fit_par)

    def compare_pedestals(self):
        legend = TLegend(0.7, 0.7, 0.98, .9)
        gr1 = TGraph()
        gr1.SetTitle('pedestal comparison')
        gr1.SetMarkerStyle(20)
        gr2 = TGraph()
        gr2.SetTitle('pedestal comparison with cuts')
        gr2.SetMarkerStyle(20)
        gr2.SetMarkerColor(2)
        gr2.SetLineColor(2)
        gr3 = TGraph()
        gr3.SetTitle('pedestal comparison with cuts full fit')
        gr3.SetMarkerStyle(20)
        gr3.SetMarkerColor(3)
        gr3.SetLineColor(3)
        gROOT.SetBatch(1)
        gROOT.ProcessLine("gErrorIgnoreLevel = kError;")
        for i, reg in enumerate(self.run.pedestal_regions):
            print 'calculation region', reg
            mean1 = self.show_pedestal_histo(reg).keys()[1]
            mean2 = self.show_pedestal_histo(reg, 'median').keys()[1]
            mean3 = self.show_pedestal_histo(reg, 'all').keys()[1]
            gr1.SetPoint(i, i, mean1)
            gr2.SetPoint(i, i, mean2)
            gr3.SetPoint(i, i, mean3)
        gROOT.SetBatch(0)
        gROOT.ProcessLine("gErrorIgnoreLevel = 0;")
        for i, reg in enumerate(self.run.pedestal_regions):
            bin_x = gr1.GetXaxis().FindBin(i)
            gr1.GetXaxis().SetBinLabel(bin_x, reg)
        c = TCanvas('bla', 'blub', 1000, 1000)
        gr1.Draw('alp')
        gr2.Draw('lp')
        gr3.Draw('lp')
        legend.AddEntry(gr1, 'mean fit fwhm w/ cuts 2', 'lp')
        legend.AddEntry(gr2, 'mean fit fwhm w/ cuts median', 'lp')
        legend.AddEntry(gr3, 'mean fit fwhm w/ cuts all', 'lp')
        legend.Draw()
        self.histos.append([gr1, gr2, gr3, c, legend])

    # endregion

    # ==========================================================================
    # region CUTS
    def show_cut_contributions(self, show=True):
        if not show:
            gROOT.SetBatch(1)
        main_cut = [self.Cut.CutStrings['event_range'], self.Cut.CutStrings['beam_interruptions']]
        contributions = {}
        cutted_events = 0
        cuts = TCut('consecutive', '')
        total_events = self.run.n_entries
        output = OrderedDict()
        for cut in main_cut + self.Cut.CutStrings.values():
            name = cut.GetName()
            if not name.startswith('old') and name != 'all_cuts' and name not in contributions and str(cut):
                cuts += cut
                events = int(self.tree.Draw('1', '!({0})'.format(cuts), 'goff'))
                output[name] = (1.-float(events)/total_events)*100.
                events -= cutted_events
                print name, events
                contributions[cut.GetName()] = events
                cutted_events += events
        print output
        sorted_contr = OrderedDict()
        while contributions:
            for key, value in contributions.iteritems():
                if value == max(contributions.values()):
                    sorted_contr[key] = value
                    contributions.pop(key)
                    break
            for key, value in contributions.iteritems():
                if value == min(contributions.values()):
                    sorted_contr[key] = value
                    contributions.pop(key)
                    break
        contributions = sorted_contr
        values = contributions.values() + [self.run.n_entries - cutted_events]
        i = 0
        self.reset_colors()
        colors = [self.get_color() for i in xrange(1, len(values) + 1)]
        print values, i
        pie = TPie('pie', 'Cut Contributions', len(values), array(values, 'f'), array(colors, 'i'))
        for i, label in enumerate(contributions.iterkeys()):
            # if pie.GetEntryVal(i) < 2000:
            pie.SetEntryRadiusOffset(i, .05)
            pie.SetEntryLabel(i, label.title())
        pie.SetEntryRadiusOffset(i + 1, .05)
        pie.SetEntryLabel(i + 1, 'Good Events')
        pie.SetHeight(.04)
        pie.SetRadius(.2)
        pie.SetTextSize(.025)
        pie.SetAngle3D(70)
        pie.SetLabelFormat('#splitline{%txt}{%perc}')
        pie.SetAngularOffset(240)
        c = TCanvas('c', 'Cut Pie', 1000, 1000)
        pie.Draw('3drsc')
        self.save_plots('CutContributions', sub_dir=self.save_dir)
        self.histos.append([pie, c])
        gROOT.SetBatch(0)
        return contributions

    def show_bucket_histos(self):
        h = TH1F('h', 'Bucket Cut Histograms', 250, -50, 300)
        self.tree.Draw('{name}>>h'.format(name=self.SignalName), '!({buc})&&{pul}'.format(buc=self.Cut.CutStrings['old_bucket'], pul=self.Cut.CutStrings['pulser']), 'goff')
        h1 = deepcopy(h)
        fit = self.Cut.triple_gauss_fit(h1, show=False)
        sig_fit = TF1('f1', 'gaus', -50, 300)
        sig_fit.SetParameters(fit.GetParameters())
        ped1_fit = TF1('f2', 'gaus', -50, 300)
        ped2_fit = TF1('f2', 'gaus', -50, 300)
        ped1_fit.SetParameters(*[fit.GetParameter(i) for i in xrange(3, 6)])
        ped2_fit.SetParameters(*[fit.GetParameter(i) for i in xrange(6, 9)])
        h_sig = deepcopy(h)
        h_ped1 = deepcopy(h)
        h_ped2 = deepcopy(h)
        h_sig.Add(ped1_fit, -1)
        h_sig.Add(ped2_fit, -1)
        h_ped1.Add(ped2_fit, -1)
        h_ped2.Add(ped1_fit, -1)
        h_ped1.Add(h_sig, -1)
        h_ped2.Add(h_sig, -1)
        c = TCanvas('c', 'Bucket Histos', 1000, 1000)
        for i, h in enumerate([h_ped1, h_ped2, h_sig]):
            h.SetStats(0)
            h.SetLineColor(self.get_color())
            h.SetLineWidth(2)
            h.Draw('same') if i else h.Draw()
        self.save_plots('BucketHistos', sub_dir=self.save_dir)
        self.histos.append([h, h_sig, h_ped1, h_ped2, c])

    def show_bucket_numbers(self, show=True):
        pickle_path = self.PickleDir + 'Cuts/BucketEvents_{tc}_{run}_{dia}.pickle'.format(tc=self.TESTCAMPAIGN, run=self.run_number, dia=self.diamond_name)

        def func():
            print 'getting number of bucket events for run {run} and {dia}...'.format(run=self.run_number, dia=self.diamond_name)
            n_new = self.tree.Draw('1', '!({buc})&&{pul}'.format(buc=self.Cut.CutStrings['bucket'], pul=self.Cut.CutStrings['pulser']), 'goff')
            n_old = self.tree.Draw('1', '!({buc})&&{pul}'.format(buc=self.Cut.CutStrings['old_bucket'], pul=self.Cut.CutStrings['pulser']), 'goff')
            if show:
                print 'New Bucket: {0} / {1} = {2:4.2f}%'.format(n_new, self.run.n_entries, n_new / float(self.run.n_entries) * 100)
                print 'Old Bucket: {0} / {1} = {2:4.2f}%'.format(n_old, self.run.n_entries, n_old / float(self.run.n_entries) * 100)
            return {'old': n_old, 'new': n_new, 'all': float(self.run.n_entries)}

        return self.do_pickle(pickle_path, func)

    def show_bucket_hits(self, show=True):
        # hit position
        h = TH2F('h', 'Diamond Margins', 80, -.3, .3, 52, -.3, .3)
        nr = 1 if not self.channel else 2
        cut = '!({buc})&&{pul}'.format(buc=self.Cut.CutStrings['old_bucket'], pul=self.Cut.CutStrings['pulser'])
        self.tree.Draw('diam{nr}_track_x:diam{nr}_track_y>>h'.format(nr=nr), cut, 'goff')
        projections = [h.ProjectionX(), h.ProjectionY()]
        zero_bins = [[], []]
        for i, proj in enumerate(projections):
            last_bin = None
            for bin_ in xrange(proj.GetNbinsX()):
                efficiency = proj.GetBinContent(bin_) / float(proj.GetMaximum())
                if bin_ > 1:
                    if efficiency > .05 and last_bin < 5:
                        zero_bins[i].append(proj.GetBinCenter(bin_ - 1))
                    elif efficiency < .05 and last_bin > 5:
                        zero_bins[i].append((proj.GetBinCenter(bin_)))
                last_bin = proj.GetBinContent(bin_)
        if show:
            print zero_bins
            c = TCanvas('c', 'Diamond Hit Map', 1000, 1000)
            h.GetXaxis().SetRangeUser(zero_bins[0][0], zero_bins[0][-1])
            h.GetYaxis().SetRangeUser(zero_bins[1][0], zero_bins[1][-1])
            h.Draw('colz')
            self.histos.append([h, c])
        return h

    def show_bucket_means(self, show=True, plot_histos=True):
        pickle_path = self.PickleDir + 'Cuts/BucketMeans_{tc}_{run}_{dia}.pickle'.format(tc=self.TESTCAMPAIGN, run=self.run_number, dia=self.diamond_name)

        def func():
            gROOT.ProcessLine('gErrorIgnoreLevel = kError;')
            cuts_nobucket = TCut('no_bucket', '')
            cuts_oldbucket = TCut('old_bucket', '')
            for key, value in self.Cut.CutStrings.iteritems():
                if not key.startswith('old') and key not in ['all_cuts', 'bucket']:
                    cuts_nobucket += value
                if key not in ['all_cuts', 'bucket']:
                    cuts_oldbucket += value
            h1 = self.show_signal_histo(show=False, evnt_corr=True)
            h2 = self.show_signal_histo(show=False, evnt_corr=True, cut=cuts_nobucket)
            h3 = self.show_signal_histo(show=False, evnt_corr=True, cut=cuts_oldbucket)
            if plot_histos:
                c = TCanvas('c', 'Bucket Histos', 1000, 1000)
                self.format_histo(h1, color=self.get_color(), lw=1, x_tit='Pulse Height [au]', y_tit='Entries')
                h1.Draw()
                self.format_histo(h2, color=self.get_color(), lw=1)
                h2.Draw('same')
                self.format_histo(h3, color=self.get_color(), lw=1)
                h3.Draw('same')
                self.histos.append([h1, h2, h3, c])
            result = {name: [h.GetMean(), h.GetMeanError()] for name, h in zip(['new', 'no', 'old'], [h1, h2, h3])}
            gROOT.ProcessLine('gErrorIgnoreLevel = 0;')
            if show:
                print result
            return result

        res = func() if plot_histos else 0
        return self.do_pickle(pickle_path, func, res)

    def compare_single_cuts(self):
        gROOT.ProcessLine('gErrorIgnoreLevel = kError;')
        gROOT.SetBatch(1)
        c1 = TCanvas('single', '', 1000, 1000)
        c2 = TCanvas('all', '', 1000, 1000)
        c2.SetLeftMargin(0.15)
        legend = TLegend(0.7, 0.3, 0.98, .7)
        histos = []
        drawn_first = False
        for key, value in self.Cut.CutStrings.iteritems():
            if str(value) or key == 'raw':
                print 'saving plot', key
                save_name = 'signal_distribution_{cut}'.format(cut=key)
                histo_name = 'signal {range}{peakint}'.format(range=self.SignalRegion, peakint=self.PeakIntegral)
                histo_title = 'signal with cut ' + key
                histo = TH1F(histo_name, histo_title, 350, -50, 300)
                # safe single plots
                c1.cd()
                self.tree.Draw("{name}>>{histo}".format(name=self.SignalName, histo=histo_name), value)
                self.save_plots(save_name,  canvas=c1, sub_dir=self.save_dir)
                # draw all single plots into c2
                c2.cd()
                histo.SetLineColor(self.get_color())
                if not drawn_first:
                    self.format_histo(histo, title='Signal Distribution of Different Single Cuts', x_tit='Pulse Height [au]', y_tit='Entries', y_off=2)
                    histo.SetStats(0)
                    histo.Draw()
                    drawn_first = True
                else:
                    if key == 'all_cuts':
                        histo.SetLineWidth(2)
                    histo.Draw('same')
                histos.append(histo)
                legend.AddEntry(histo, key, 'l')
        # save c2
        legend.Draw()
        self.save_plots('all', canvas=c2, sub_dir=self.save_dir)
        gROOT.ProcessLine("gErrorIgnoreLevel = 0;")
        gROOT.SetBatch(0)

    def compare_normalised_cuts(self, scale=False, plot=False):
        gROOT.ProcessLine('gErrorIgnoreLevel = kError;')
        if not plot:
            gROOT.SetBatch(1)
        self.reset_colors()
        c1 = TCanvas('single', '', 1000, 1000)
        name = 'sCutComparison'
        if scale:
            name += "_scaled"
        else:
            name += "_noarmalized"
        if scale:
            title = 'Scaled Signal Distribution with Single Cuts'
        else:
            title = 'Normalised Signal Distribution with Single Cuts'
        title += ';Pulse Height [au];entries a.u.'

        stack = THStack(name, title)

        legend = TLegend(0.7, 0.3, 0.98, .7)
        histos = []
        for key, value in self.Cut.CutStrings.iteritems():
            if str(value) or key == 'raw':
                print 'saving plot', key
                save_name = 'signal_distribution_normalised_{cut}'.format(cut=key)
                histo_name = 'signal {range}{peakint}'.format(range=self.SignalRegion, peakint=self.PeakIntegral)
                histo_title = 'normalized' if not scale else 'scaled'
                histo_title += ' signal with cut ' + key
                histo = TH1F(histo_name, histo_title, 350, -50, 300)
                # safe single plots
                c1.cd()
                self.tree.Draw("{name}>>{histo}".format(name=self.SignalName, histo=histo_name), value)
                if scale:
                    histo = self.scale_histo(histo)
                else:
                    histo = self.normalise_histo(histo)
                histo.Draw()
                c1.Update()
                self.save_plots(save_name,  canvas=c1, sub_dir=self.save_dir)
                # draw all single plots into c2
                histo.SetLineColor(self.get_color())

                if key == 'all_cuts':
                    histo.SetLineWidth(2)
                stack.Add(histo)
                histos.append(histo)
                legend.AddEntry(histo, key, 'l')
        # save c2
        c1.SetName('normalised')
        c1.SetLeftMargin(0.15)
        for h in histos:
            h.SetStats(False)
        stack.Draw('nostack')
        legend.Draw()
        if plot:
            self.histos.append(histos)
            self.histos.append(stack)
            self.root_objects.append(legend)
            c1.Update()

        if scale:
            self.save_plots('scaled',  canvas=c1, sub_dir=self.save_dir)
        else:
            self.save_plots('normalised',  canvas=c1, sub_dir=self.save_dir)
        gROOT.ProcessLine("gErrorIgnoreLevel = 0;")
        gROOT.SetBatch(0)

    def compare_consecutive_cuts(self, scale=False, plot=False):
        gROOT.ProcessLine('gErrorIgnoreLevel = kError;')
        if not plot:
            gROOT.SetBatch(1)
        self.reset_colors()
        c1 = TCanvas('consecutive', '', 1000, 1000)
        legend = TLegend(0.7, 0.52, 0.98, .92)
        histos = []
        drawn_first = False
        ind = 0
        cut = TCut('consecutive', '')
        stack = THStack('sConsecutiveCuts', 'Signal Distribution with Consecutive Cuts;Pulse Height [au];Entries')
        for key, value in self.Cut.CutStrings.iteritems():
            if key == 'old_bucket':
                continue
            if (str(value) or key == 'raw') and key != 'all_cuts':
                cut += value
                print 'saving plot with {n} cuts, added {key}'.format(n=ind, key=key)
                save_name = 'signal_distribution_{n}cuts'.format(n=ind)
                histo_name = 'h_signal_{range}_{peakint}_{n}cuts'.format(range=self.SignalRegion, peakint=self.PeakIntegral, n=ind)
                if scale:
                    histo_name += '_scaled'
                histo_title = 'signal with {n} cuts'.format(n=ind)
                histo = TH1F(histo_name, histo_title, 550, -50, 500)
                # safe single plots
                c1.cd()
                self.tree.Draw("{name}>>{histo}".format(name=self.SignalName, histo=histo_name), cut)
                if scale:
                    histo = self.scale_histo(histo)
                histo.SetName(histo_name)
                self.save_plots(save_name, canvas=c1, sub_dir=self.save_dir)
                # draw all single plots into c2
                color = self.get_color()
                histo.SetLineColor(color)
                histo.SetStats(0)
                if not scale:
                    histo.SetFillColor(color)
                stack.Add(histo)
                if not drawn_first:
                    drawn_first = True
                    legend_entry = key
                else:
                    legend_entry = '+ ' + key
                if scale:
                    legend.AddEntry(histo, legend_entry, 'l')
                else:
                    legend.AddEntry(histo, legend_entry, 'f')
                histos.append(histo)
                ind += 1
        c1.SetName('all')
        c1.SetLeftMargin(0.15)
        stack.Draw('nostack')
        legend.Draw()
        if plot:
            self.root_objects.append(legend)
            self.histos.append(histos)
            self.histos.append(stack)
        if scale:
            self.save_plots('consecutive_scaled', canvas=c1, sub_dir=self.save_dir)
            c1.SetLogy()
            self.save_plots('consecutive_scaled_logy', canvas=c1, sub_dir=self.save_dir)
        else:
            self.save_plots('consecutive',  canvas=c1, sub_dir=self.save_dir)
            c1.SetLogy()
            self.save_plots('consecutive_logy', canvas=c1, sub_dir=self.save_dir)

        gROOT.ProcessLine("gErrorIgnoreLevel = 0;")
        gROOT.SetBatch(0)

    # endregion

    # ==========================================================================
    # region PULSER
    def draw_pulser_rate(self, binning=200, cut=None, show=True):
        """
        Shows the fraction of accepted pulser events as a function of event numbers. Peaks appearing in this graph are most likely beam interruptions.
        :param binning:
        :param cut:
        :param show:
        """
        gROOT.SetBatch(1)
        cut = '' if cut is None else cut
        nbins = self.run.n_entries / binning
        h = TProfile('h', 'Pulser Rate', nbins, 0, self.run.n_entries)
        self.tree.Draw('(pulser!=0)*100:Entry$>>h', cut, 'goff')
        gROOT.SetBatch(0) if show else self.do_nothing()
        c = TCanvas('c', 'Pulser Rate Canvas', 1000, 1000)
        self.format_histo(h, name='pulser_rate', title='Pulser Rate', x_tit='Event Number', y_tit='Pulser Fraction [%]', y_off=1.3)
        h.Draw('hist')
        self.save_plots('pulser_rate', canvas=c, sub_dir=self.save_dir)
        self.histos.append([h, c])
        gROOT.SetBatch(0)
        return h

    def fit_pulser_rate(self, binning=2000, show=True):
        cut = self.Cut.CutStrings['event_range'] + self.Cut.CutStrings['beam_interruptions']
        h = self.draw_pulser_rate(show=show, cut=cut, binning=binning)
        gStyle.SetOptFit(1)
        fit = h.Fit('pol0', 'qs{0}'.format('' if show else 0))
        print 'Pulser Rate: {0} +- {1}'.format(fit.Parameter(0), fit.ParError(0))
        return fit

    def draw_pulser_pulseheight(self, binning=20000, draw_opt='hist'):
        """
        Shows the average pulse height as a function of event numbers.
        :param binning:
        :param draw_opt:
        """
        nbins = self.run.n_entries / binning
        h = TProfile('h', 'Pulser Pulse Height', nbins, 0, self.run.n_entries)
        cut = self.Cut.generate_pulser_cut()
        signal = self.__generate_signal_name(self.PulserName, False, True, False, cut)
        print signal
        self.tree.Draw('{0}:Entry$>>h'.format(signal), cut, 'goff')
        c = TCanvas('c', 'Pulser Rate Canvas', 1000, 1000)
        c.SetGridy()
        self.format_histo(h, name='h', title='Pulser Pulse Height', x_tit='Event Number', y_tit='Pulse Height [au]', y_off=1.3)
        gStyle.SetStatY(.65)
        gStyle.SetStatX(.65)
        h.Draw(draw_opt)
        self.run.draw_run_info(canvas=c, channel=self.channel)
        self.save_plots('PulserPulseHeight', sub_dir=self.save_dir)
        self.histos.append([h, c])
        return h

    def fit_pulser_pulseheight(self):
        h = self.draw_pulser_pulseheight(draw_opt='')
        gStyle.SetOptFit()
        fit = h.Fit('pol0', 'qs')
        return fit

    def show_pulser_histo(self, show=True, corr=True, beam_on=True, binning=700, events=None, start=None):
        cut = self.Cut.generate_pulser_cut(beam_on)
        h = self.show_signal_histo(cut=cut, sig=self.PulserName, show=show, off_corr=corr, evnt_corr=False, binning=binning, events=events, start=start)
        c = gROOT.GetListOfCanvases()[-1]
        c.SetLogy()
        c.Update()
        return h

    def calc_pulser_fit(self, show=True, corr=True, beam_on=True, events=None, start=None, binning=350):
        start_string = '_{0}'.format(start) if start is not None else ''
        events_string = '_{0}'.format(events) if events is not None else ''
        suffix = '{corr}_{beam}{st}{ev}'.format(corr='_ped_corr' if corr else '', beam='BeamOff' if not beam_on else 'BeamOn', st=start_string, ev=events_string)
        pickle_path = self.PickleDir + 'Pulser/HistoFit_{tc}_{run}_{dia}{suf}.pickle'.format(tc=self.TESTCAMPAIGN, run=self.run_number, dia=self.diamond_name, suf=suffix)

        def func():
            gStyle.SetOptFit(1)
            h = self.show_pulser_histo(show=show, corr=corr, beam_on=beam_on, binning=binning, events=events, start=start)
            fit_func = h.Fit('gaus', 'qs{0}'.format('' if show else '0'), '', 0, h.GetBinCenter(h.GetMaximumBin() + 2))
            f = gROOT.GetFunction('gaus')
            f.SetLineStyle(7)
            f.SetRange(0, 500)
            f.Draw('same')
            self.histos.append([f])
            self.save_plots('PulserHisto', sub_dir=self.save_dir)
            return fit_func

        fit = func() if show else 0
        return self.do_pickle(pickle_path, func, fit)

    def draw_pulser_peakvalues(self, draw=True):
        self.draw_peak_position('', 'pulser', ucut=self.Cut.generate_pulser_cut(), show=draw)

    def show_pulser_pedestal(self, show=True):
        return self.show_pedestal_histo(cut=self.Cut.generate_pulser_cut(), draw=show)

    def compare_pulser_pedestal(self, show=True):
        self.show_pedestal_histo()
        h1 = deepcopy(self.histos[-1][0])
        self.show_pulser_pedestal()
        h2 = self.histos[-1][0]
        print h1, h2
        gROOT.SetBatch(0) if show else gROOT.SetBatch(1)
        c = TCanvas('c', 'Pulser Pedestal Comparison', 1000, 1000)
        legend = TLegend(.7, .78, .88, .88)
        names = ['Signal', 'Pulser']
        for i, h in enumerate([h1, h2]):
            self.format_histo(h, color=self.get_color(), lw=2)
            h.SetStats(0)
            h.Scale(1 / h.GetMaximum())
            h.GetYaxis().SetRangeUser(0, 1.1)
            h.Draw() if not i else h.Draw('same')
            legend.AddEntry(h, names[i])
        legend.Draw()
        gROOT.SetBatch(0)
        self.save_plots('PulserPedestalComparison', sub_dir=self.save_dir)
        self.histos.append([c, h1, h2, legend])

    def draw_pulser_waveform(self, n=1, start_event=None, add_buckets=False, cut=None, fixed_range=None):
        cut = self.Cut.generate_pulser_cut() if cut is None else cut
        start = self.StartEvent + self.count if start_event is None else start_event + self.count
        print 'Start at event number:', start
        cnt = self.draw_waveforms(n=n, start_event=start, add_buckets=add_buckets, cut_string=cut, ret_event=True, fixed_range=fixed_range)
        print cnt
        if cnt is None:
            return
        self.count += cnt

    def save_pulser_shapes(self, n_pics=5, fixed_range=None):
        frange = [-100, 50] if fixed_range is None else fixed_range
        events_spacing = (self.EndEvent - self.StartEvent) / n_pics
        start_events = [self.StartEvent + events_spacing * i for i in xrange(n_pics)]
        for i, start in enumerate(start_events):
            self.count = 0
            self.draw_pulser_waveform(n=1000, start_event=start, fixed_range=frange)
            self.save_plots('WaveForms{0}'.format(i), sub_dir='{0}/WaveForms'.format(self.save_dir))

    def draw_pulser_vs_time(self, n_points=5, _mean=True, show=True, corr=True, events=5000):
        events_spacing = (self.EndEvent - self.StartEvent) / n_points
        start_events = [self.StartEvent + events_spacing * i for i in xrange(n_points)]
        mode = 'Mean' if _mean else 'Sigma'
        gr = self.make_tgrapherrors('gr', '{0} of Pulser vs Time'.format(mode))
        gROOT.ProcessLine('gErrorIgnoreLevel = kError;')
        for i, start in enumerate(start_events):
            fit = self.calc_pulser_fit(show=False, start=start, events=events, binning=200, corr=corr)
            par = 1 if _mean else 2
            gr.SetPoint(i, (self.run.get_time_at_event(start) - self.run.startTime) / 60e3, fit.Parameter(par))
            gr.SetPointError(i, 0, fit.ParError(par))
        gROOT.SetBatch(0) if show else gROOT.SetBatch(1)
        c = TCanvas('c', '{0} of Pulser vs Time'.format(mode), 1000, 1000)
        gr.Draw('alp')
        self.save_plots('Pulser{0}VsTime'.format(mode), sub_dir=self.save_dir)
        gROOT.SetBatch(0)
        gROOT.ProcessLine('gErrorIgnoreLevel = 0;')
        self.histos.append([gr, c])

    # endregion

    # ==========================================================================
    # region SHOW
    def draw_bucket_pedestal(self, show=True, trigger_cell=False, additional_cut=None, draw_option='colz'):
        gROOT.SetBatch(1)
        reg_name = 'e2'
        # three_bucket_num = self.get_signal_number(reg_name[0], reg_name[1])
        reg_margins = self.run.signal_regions[reg_name[0]]
        x_bins = (reg_margins[1] - reg_margins[0])
        h = TH2F('h', 'Bucket Pedestal', x_bins, reg_margins[0] / 2., reg_margins[1] / 2., 550, -50, 500)
        peak_string = 'IntegralPeaks' if trigger_cell else 'IntegralPeakTime'
        draw_string = '{sig}:{peaks}[{num}]{scale}>>h'.format(sig=self.SignalName, num=self.SignalNumber, peaks=peak_string, scale='/2.' if trigger_cell else '')
        print draw_string
        cut_string = self.Cut.CutStrings['tracks'] + self.Cut.CutStrings['pulser']
        if additional_cut:
            cut_string += additional_cut
        print cut_string
        self.tree.Draw(draw_string, cut_string, 'goff')
        if show:
            gROOT.SetBatch(0)
        else:
            gROOT.SetBatch(1)
        c = TCanvas('c', 'Bucket Pedestal', 1000, 1000)
        c.SetLogz()
        self.format_histo(h, x_tit='Highest Peak Timing [ns]', y_tit='Pulse Height [au]', y_off=1.25)
        h.SetStats(0)
        h.Draw(draw_option)
        self.save_plots('BucketPedestal', sub_dir=self.save_dir)
        gROOT.SetBatch(0)
        self.histos.append([h, c])

    def draw_single_wf(self, event=None):
        cut = '!({0})&&!pulser'.format(self.Cut.CutStrings['old_bucket'])
        return self.draw_waveforms(n=1, cut_string=cut, add_buckets=True, ret_event=True, start_event=event)

    def draw_waveforms(self, n=1000, start_event=None, cut_string=None, show=True, ret_event=False, add_buckets=False, fixed_range=None):
        """
        Draws stacked waveforms.
        :param n: number of waveforms
        :param cut_string:
        :param start_event: event to start
        :param show:
        :param ret_event: return number of valid events if True
        :param add_buckets: draw buckets and most probable peak values if True
        :param fixed_range: fixes x-range to given value if set
        :return: histo with waveform
        """
        gROOT.SetBatch(1)
        t = time()
        start = self.StartEvent if start_event is None else start_event
        assert self.run.n_entries >= start >= 0, 'The start event is not within the range of tree events!'
        if not self.run.wf_exists(self.channel):
            return
        cut = self.Cut.all_cut if cut_string is None else cut_string
        n_events = self.find_n_events(n, cut, start)
        h = TH2F('wf', 'Waveform', 1024, 0, 511, 1000, -500, 500)
        h.SetStats(0)
        gStyle.SetPalette(55)
        self.tree.Draw('wf{ch}:Iteration$/2>>wf'.format(ch=self.channel), cut, 'goff', n_events, start)
        if fixed_range is None:
            h.GetYaxis().SetRangeUser(-500 + h.FindFirstBinAbove(0, 2) / 50 * 50, -450 + h.FindLastBinAbove(0, 2) / 50 * 50)
        else:
            assert type(fixed_range) is list, 'Range has to be a list!'
            h.GetYaxis().SetRangeUser(fixed_range[0], fixed_range[1])
        self.print_elapsed_time(t)
        if show:
            gROOT.SetBatch(0)
        c = TCanvas('c', 'WaveForm', 1000, 500)
        c.SetRightMargin(.045)
        self.format_histo(h, x_tit='Time [ns]', y_tit='Signal [au]', markersize=.4)
        draw_option = 'scat' if n == 1 else 'col'
        h.Draw(draw_option)
        if add_buckets:
            sleep(.2)
            h.GetXaxis().SetNdivisions(26)
            c.SetGrid()
            c.SetBottomMargin(.186)
            self._add_buckets(c)
        gROOT.SetBatch(0)
        if n > 1:
            self.save_plots('WaveForms{n}'.format(n=n), sub_dir=self.save_dir)
        else:
            self.save_plots('SingleWaveForm', sub_dir=self.save_dir)
        self.histos.append([c, h])
        return h if not ret_event else n_events

    def show_single_waveforms(self, n=1, cut=None):
        ev = self.StartEvent
        for i in xrange(n):
            ev += self.draw_waveforms(n=1, cut_string=cut, ret_event=True, start_event=ev)
            sleep(1)

    # endregion

    def find_n_events(self, n_events, cut, start):
        """
        Finds the amount of events from the startevent that are not subject to the cut.
        :param n_events: number of wanted events
        :param cut:
        :param start:
        :return: actual number of events s.t. n_events are drawn
        """
        print 'Finding the correct number of events',
        n = mean([self.tree.Draw('1', cut, 'goff', n_events, start + i * n_events) for i in xrange(4)])
        new_events = n_events
        ratio = n_events / n if n else 5
        i = 0
        while n != n_events:
            diff = n_events - n
            # print n, diff, new_events
            if abs(diff) > 2:
                new_events += int(diff * ratio)
            else:
                new_events += int(diff * (ratio / i + 1))
            print '\b.',
            stdout.flush()
            n = self.tree.Draw('1', cut, 'goff', new_events, start)
            i += 1
        print
        return new_events

    @staticmethod
    def normalise_histo(histo):
        h = histo
        h.GetXaxis().SetRangeUser(0, 30)
        min_bin = h.GetMinimumBin()
        h.GetXaxis().UnZoom()
        max_bin = h.GetNbinsX() - 1
        integral = h.Integral(min_bin, max_bin)
        if integral:
            h.Scale(1 / integral)
        return h

    @staticmethod
    def scale_histo(histo):
        h = histo
        maximum = h.GetBinContent(h.GetMaximumBin())
        if maximum:
            h.Scale(1. / maximum)
        return h

    def analyse_signal_histograms(self):
        gROOT.ProcessLine('gErrorIgnoreLevel = kError;')
        # gROOT.SetBatch(1)
        legend = TLegend(0.7, 0.3, 0.98, .7)
        gr1 = TGraphErrors()
        gr1.SetTitle('mean values')
        gr1.SetMarkerStyle(20)
        gr2 = TGraph()
        gr2.SetTitle('median values')
        gr2.SetMarkerStyle(21)
        gr2.SetMarkerColor(2)
        gr3 = TGraph()
        gr3.SetMarkerStyle(22)
        gr3.SetMarkerColor(3)
        histos = []
        i = 0
        for key, value in self.Cut.CutStrings.iteritems():
            if str(value) or key == 'raw':
                print 'process cut ' + key
                # h = TH1F('h', '', 600, -100, 500)
                # self.tree.Draw("{name}>>h".format(name=self.signal_name), value)
                h = self.show_signal_histo(evnt_corr=True, cut=value, show=False)
                i_mean = self.__get_mean(h)
                median = self.__get_median(h)
                mpv = self.__get_mpv(h)
                # print mean, median, mpv
                gr1.SetPoint(i, i, i_mean[0])
                gr1.SetPointError(i, 0, i_mean[1])
                gr2.SetPoint(i, i, median)
                gr3.SetPoint(i, i, mpv)
                histos.append(h)
                i += 1
        # rename bins
        legend.AddEntry(gr1, 'mean', 'lp')
        legend.AddEntry(gr2, 'median', 'lp')
        legend.AddEntry(gr3, 'mpv', 'lp')
        xaxis = gr1.GetXaxis()
        i = 0
        for key, value in self.Cut.CutStrings.iteritems():
            if str(value) or key == 'raw':
                bin_x = xaxis.FindBin(i)
                gr1.GetXaxis().SetBinLabel(bin_x, key[:7])
                i += 1
        gROOT.ProcessLine("gErrorIgnoreLevel = 0;")
        # gROOT.SetBatch(0)
        c1 = TCanvas('c1', '', 1000, 1000)
        c1.cd()
        gr1.GetXaxis().SetRangeUser(-1, len(histos) + 1)
        gr1.Draw('alp')
        gr2.Draw('lp')
        gr3.Draw('lp')
        legend.Draw()
        self.histos.append(legend)
        return [gr1, gr2, gr3]

    @staticmethod
    def __get_histo_without_pedestal(histo):
        h = histo
        h.GetXaxis().SetRangeUser(0, 30)
        min_bin = h.GetMinimumBin()
        min_x = h.GetBinCenter(min_bin)
        h.GetXaxis().SetRangeUser(min_x, 500)
        return h

    def __get_mean(self, histo):
        h = self.__get_histo_without_pedestal(histo)
        h.GetXaxis().SetRangeUser(0, 30)
        min_bin = h.GetMinimumBin()
        min_x = h.GetBinCenter(min_bin)
        h.GetXaxis().SetRangeUser(min_x, 500)
        return [h.GetMean(), h.GetMeanError()]

    def __get_median(self, histo):
        h = self.__get_histo_without_pedestal(histo)
        integral = h.GetIntegral()
        median_i = 0
        for j in range(h.GetNbinsX() - 1):
            if integral[j] < 0.5:
                median_i = j
            else:
                break
        weight = (0.5 - integral[median_i]) / (integral[median_i + 1] - integral[median_i])
        median_x = h.GetBinCenter(median_i) + (h.GetBinCenter(median_i + 1) - h.GetBinCenter(median_i)) * weight
        return median_x

    def __get_mpv(self, histo):
        h = self.__get_histo_without_pedestal(histo)
        max_bin = h.GetMaximumBin()
        return h.GetBinCenter(max_bin)

    def draw_snrs(self):
        gROOT.ProcessLine('gErrorIgnoreLevel = kError;')
        gr = self.make_tgrapherrors('gr', 'Signal to Noise Ratios')
        l1 = TLegend(.7, .68, .9, .9)
        l1.SetHeader('Regions')
        l2 = TLegend(.7, .47, .9, .67)
        l2.SetHeader('PeakIntegrals')
        for i, name in enumerate(self.get_all_signal_names().iterkeys()):
            snr = self.calc_snr(sig=name, name=self.get_all_signal_names()[name])
            gr.SetPoint(i, i + 1, snr[0])
            gr.SetPointError(i, 0, snr[1])
        # rename bins
        for i, region in enumerate(self.get_all_signal_names().itervalues(), 1):
            bin_x = gr.GetXaxis().FindBin(i)
            gr.GetXaxis().SetBinLabel(bin_x, region)
        c = TCanvas('c', 'SNR', 1000, 1000)
        [l1.AddEntry(0, '{reg}:  {val}'.format(reg=reg, val=value), '') for reg, value in self.run.signal_regions.iteritems() if len(reg) <= 2]
        [l2.AddEntry(0, '{reg}:  {val}'.format(reg=integ, val=value), '') for integ, value in self.run.peak_integrals.iteritems() if len(integ) <= 2]
        self.format_histo(gr, y_tit='SNR', y_off=1.2, color=self.get_color(), fill_color=1)
        gr.SetLineColor(2)
        gr.Draw('bap')
        l1.Draw()
        l2.Draw()
        gROOT.ProcessLine('gErrorIgnoreLevel = 0;')
        self.save_plots('SNR', sub_dir=self.save_dir)
        self.histos.append([gr, l1, l2, c])

    def calc_snr(self, sig=None, name=''):
        signal = self.SignalName if sig is None else sig
        peak_int = self.get_all_signal_names()[signal][-2:] if self.get_all_signal_names()[signal][-2].isdigit() else self.get_all_signal_names()[signal][-1]
        ped_fit = self.show_pedestal_histo(draw=False, peak_int=peak_int)
        sig_fit = self.draw_pulse_height(evnt_corr=True, show=False, sig=signal)
        sig_mean = sig_fit.Parameter(0)
        ped_sigma = ped_fit.Parameter(2)

        snr = sig_mean / ped_sigma
        snr_err = snr * (sig_fit.ParError(0) / sig_mean + ped_fit.ParError(2) / ped_sigma)
        print '{name}\t| SNR is: {snr} +- {err}'.format(name=name, snr=snr, err=snr_err)
        return [snr, snr_err]

    # ============================================
    # region PEAK INTEGRAL

    def find_best_snr(self, show=True, same_width=False):
        gROOT.SetBatch(1)
        gr = self.make_tgrapherrors('gr', 'Signal to Noise Ratios')
        peak_integrals = OrderedDict(sorted({key: value for key, value in self.run.peak_integrals.iteritems() if len(key) < 3}.items()))
        i = 0
        for name, value in peak_integrals.iteritems():
            signal = self.get_signal_name('b', name)
            snr = self.calc_snr(signal)
            print value
            x = (value[1] + value[0]) / 2. if not same_width else value[0] / 2.
            gr.SetPoint(i, x, snr[0])
            gr.SetPointError(i, 0, snr[1])
            i += 1
        if show:
            gROOT.SetBatch(0)
        c = TCanvas('c', 'SNR', 1000, 1000)
        self.format_histo(gr, x_tit='Integralwidth [ns]', y_tit='SNR')
        gr.Draw('ap')
        gROOT.SetBatch(0)
        self.save_plots('BestSNR', sub_dir=self.save_dir)
        self.histos.append([gr, c])

    def signal_vs_peakintegral(self, show=True, ped=False):
        gROOT.SetBatch(1)
        gr = self.make_tgrapherrors('gr', '{sig} vs Peak Integral'.format(sig='Signal' if not ped else 'Pedestal'))
        peak_integrals = OrderedDict(sorted({key: value for key, value in self.run.peak_integrals.iteritems() if len(key) < 3}.items()))
        i = 0
        ratio = '{0}{1}'.format(self.run.peak_integrals.values()[0][0], self.run.peak_integrals.values()[0][1])
        for name, value in peak_integrals.iteritems():
            sig_name = self.get_signal_name(region='b', peak_integral=name)
            signal = self.draw_pulse_height(evnt_corr=True, show=False, sig=sig_name) if not ped else self.show_pedestal_histo(draw=False, peak_int=name)
            par = 2 if ped else 0
            gr.SetPoint(i, (value[1] + value[0]) / 2., signal.Parameter(par))
            gr.SetPointError(i, 0, signal.ParError(par))
            i += 1
        if show:
            gROOT.SetBatch(0)
        c = TCanvas('c', 'Signal vs Peak Integral', 1000, 1000)
        self.format_histo(gr, x_tit='Integralwidth [ns]', y_tit='Signal [au]', y_off=1.3)
        gr.Draw('ap')
        gROOT.SetBatch(0)
        self.save_plots('{sig}PeakInt_{rat}'.format(rat=ratio, sig='Ped' if ped else 'Sig'), sub_dir=self.save_dir)
        self.histos.append([gr, c])

    # endregion

    # ============================================
    # region MISCELLANEOUS

    def get_cut(self):
        """ :return: full cut_string """
        return self.Cut.all_cut

    def get_peak_position(self, event=None, region='b', peak_int='2'):
        num = self.get_signal_number(region, peak_int)
        ev = self.StartEvent if event is None else event
        self.tree.GetEntry(ev)
        return self.tree.IntegralPeaks[num]

    def get_all_signal_names(self):
        names = OrderedDict()
        regions = [reg for reg in self.run.signal_regions if len(reg) < 3]
        integrals = [integral for integral in self.run.peak_integrals if len(integral) < 3]
        for region in regions:
            for integral in integrals:
                if len(integral) > 2:
                    integral = '_' + integral
                name = 'ch{ch}_signal_{reg}_PeakIntegral{int}'.format(ch=self.channel, reg=region, int=integral)
                num = self.IntegralNames[name]
                reg = region + integral
                names['{pol}*IntegralValues[{num}]'.format(pol=self.Polarity, num=num)] = reg
        return names

    def __get_binning(self):
        jumps = self.Cut.jump_ranges
        if jumps is None:
            jumps = {'start': [self.EndEvent], 'stop': [self.EndEvent]}

        n_jumps = len(jumps['start'])
        bins = [self.Cut.get_min_event()]
        ind = 0
        for start, stop in zip(jumps['start'], jumps['stop']):
            gap = stop - start
            # continue if first start and stop outside min event
            if stop < bins[-1]:
                ind += 1
                continue
            # if there is a jump from the start
            if start < bins[-1] < stop:
                bins.append(stop)
                ind += 1
                continue
            # add bins until hit interrupt
            while bins[-1] + self.BinSize < start:
                bins.append(bins[-1] + self.BinSize)
            # two jumps shortly after one another
            if ind < n_jumps - 2:
                next_start = jumps['start'][ind + 1]
                next_stop = jumps['stop'][ind + 1]
                if bins[-1] + self.BinSize + gap > next_start:
                    gap2 = next_stop - next_start
                    bins.append(bins[-1] + self.BinSize + gap + gap2)
                else:
                    bins.append(bins[-1] + self.BinSize + gap)
            else:
                bins.append(bins[-1] + self.BinSize + gap)
            ind += 1
        # fill up the end
        if ind == n_jumps - 1 and bins[-1] >= jumps['stop'][-1] or ind == n_jumps:
            while bins[-1] + self.BinSize < self.run.n_entries:
                bins.append(bins[-1] + self.BinSize)
        return bins

    def get_time_binning(self):
        time_bins = []
        for event in self.binning:
            time_bins.append(self.run.get_time_at_event(event))
        return time_bins

    def print_info_header(self):
        header = ['Run', 'Type', 'Diamond', 'HV [V]', 'Region']
        for info in header:
            print self.adj_length(info),
        print

    def print_information(self, header=True):
        if header:
            self.print_info_header()
        infos = [self.run_number, self.run.RunInfo['type'], self.diamond_name.ljust(4), self.bias, self.SignalRegion + self.PeakIntegral + '   ']
        for info in infos:
            print self.adj_length(info),
        print

    def print_integral_names(self):
        for key, value in self.IntegralNames.iteritems():
            if key.startswith('ch{ch}'.format(ch=self.channel)):
                print str(value).zfill(3), key
        return

    # endregion
    def spec(self, it=20, noise=20):
        self.decon = array(1024*[0], 'f')
        self.s = TSpectrum(25)
        self.peaks = []
        for i in xrange(it):
            self.tree.GetEntry(300000 + i)
            data = array([-1 * self.tree.wf0[j] for j in xrange(1024)], 'f')
            thr = 100 * 2 * noise / max(data)
            print thr
            p = self.s.SearchHighRes(data, self.decon, 1024, 5, thr, True, 3, True, 5)
            xpos = [self.s.GetPositionX()[i] for i in xrange(p)]
            self.peaks.append(xpos)

    def com(self, i):
        print self.peaks[i]
        self.tree.Draw('-1*wf0:Iteration$','','cl',1,300000+i)
        self.tree.GetEntry(300000+i)
        self.data = array([-1*self.tree.wf0[i] for i in xrange(1024)],'f')

    def fixed_integrals(self):
        tcals =  [0.4813, 0.5666, 0.3698, 0.6393, 0.3862, 0.5886, 0.5101, 0.5675, 0.4033, 0.6211, 0.4563, 0.5919, 0.4781, 0.5947, 0.417, 0.5269,
                  0.5022, 0.5984, 0.4463, 0.622, 0.4326, 0.5603, 0.3712, 0.6168, 0.5238, 0.5515, 0.514, 0.5949, 0.4198, 0.5711, 0.5344, 0.5856,
                  0.3917, 0.6125, 0.4335, 0.5817, 0.4658, 0.5338, 0.4442, 0.5865, 0.4482, 0.5778, 0.4755, 0.6118, 0.4113, 0.5609, 0.465, 0.6188,
                  0.3908, 0.5736, 0.5223, 0.5222, 0.5109, 0.493, 0.4421, 0.5908, 0.4555, 0.6737, 0.371, 0.5172, 0.5362, 0.5982, 0.5017, 0.4976,
                  0.5568, 0.5519, 0.416, 0.5788, 0.476, 0.5636, 0.4424, 0.5773, 0.4472, 0.6109, 0.4123, 0.616]
        n = [8,12]
        sum_time = 0
        times = []
        for i in range(40):
            times.append(sum_time)
            sum_time += tcals[i]
        print times

        h = TH1F('h', 'h', len(times) - 1, array(times, 'f'))
        self.tree.GetEntry(200002)
        pos = self.tree.IntegralPeaks[self.SignalNumber]
        wf = list(self.tree.wf0)
        mid = times[15] + tcals[15]/2.
        for i in range(40):
            h.SetBinContent(i, abs((wf[pos - 16 + i])))

        points_x1 = [mid - 4, mid - 4 , h.GetBinLowEdge(9), h.GetBinLowEdge(9), mid - 4 ]
        points_x2 = [mid +6 , mid +6 , h.GetBinLowEdge(27), h.GetBinLowEdge(27), mid +6 ]
        points_y1 = [0, -1*wf[pos-8]-.3, -1*wf[pos-8]-.3, 0, 0]
        points_y2 = [0, -1*wf[pos+11]-.3, -1*wf[pos+11]-.3, 0, 0]
        gr1 = TGraph(5, array(points_x1,'d'), array(points_y1,'d'))
        gr2 = TGraph(5, array(points_x2,'d'), array(points_y2,'d'))
        gr1.SetFillColor(kOrange+7)
        gr2.SetFillColor(kOrange+7)
        gr3 = TGraph(2, array([mid, mid],'d'), array([0, -1*wf[pos]], 'd'))
        gr3.SetLineWidth(2)
        ar = TArrow(mid - 4, 50, mid +6 , 50, .015, '<|>')
        ar.SetLineWidth(2)
        ar.SetFillColor(1)
        ar.SetLineColor(1)

        h1 = h.Clone()
        h1.GetXaxis().SetRangeUser(mid - 4 +.5, mid +6 -.7)
        h1.SetFillColor(2)
        h.SetLineWidth(2)
        h.Draw()
        h1.Draw('same][')
        gr1.Draw('f')
        gr2.Draw('f')
        gr3.Draw('l')
        print mid - 4 , mid +6
        ar.Draw()
        self.histos.append([h, h1, gr1, gr2, gr3, ar])


    def __placeholder(self):
        pass


if __name__ == "__main__":
    st = time()
    parser = ArgumentParser()
    parser.add_argument('run', nargs='?', default=392, type=int)
    parser.add_argument('ch', nargs='?', default=0, type=int)
    parser.add_argument('-tc', '--testcampaign', nargs='?', default='201510')
    args = parser.parse_args()
    tc = args.testcampaign if args.testcampaign.startswith('201') else '201510'
    test_run = args.run
    message = 'STARTING PAD-ANALYSIS OF RUN {0}'.format(test_run)
    print '\n{delim}\n{msg}\n{delim}\n'.format(delim=len(str(message)) * '=', msg=message)
    a = Elementary(tc)
    a.print_testcampaign()
    z = SignalAnalysis(test_run, args.ch)
    z.print_elapsed_time(st, 'Instantiation')<|MERGE_RESOLUTION|>--- conflicted
+++ resolved
@@ -1,11 +1,7 @@
 # ==============================================
 # IMPORTS
 # ==============================================
-<<<<<<< HEAD
-from ROOT import TGraphErrors, TCanvas, TH2D, gStyle, TH1F, gROOT, TLegend, TCut, TGraph, TProfile2D, TH2F, TProfile, TCutG, kGreen, TF1, TPie, THStack, TArrow, kOrange
-=======
-from ROOT import TGraphErrors, TCanvas, TH2D, gStyle, TH1F, gROOT, TLegend, TCut, TGraph, TProfile2D, TH2F, TProfile, TCutG, kGreen, TF1, TPie, THStack, TSpectrum
->>>>>>> dee016f1
+from ROOT import TGraphErrors, TCanvas, TH2D, gStyle, TH1F, gROOT, TLegend, TCut, TGraph, TProfile2D, TH2F, TProfile, TCutG, kGreen, TF1, TPie, THStack, TArrow, kOrange, TSpectrum
 from TelescopeAnalysis import Analysis
 from Elementary import Elementary
 from CurrentInfo import Currents
