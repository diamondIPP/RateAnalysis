#!/usr/bin/env python
# --------------------------------------------------------
#       Class do analysis of the voltage scans as subclass of AnalysisCollection
# created on August 14th 2017 by M. Reichmann (remichae@phys.ethz.ch)
# --------------------------------------------------------

from Elementary import Elementary
from ROOT import gStyle, TMultiGraph


class VoltageScan(Elementary):

    def __init__(self, ana_collection):
        self.Ana = ana_collection
        Elementary.__init__(self, verbose=self.Ana.verbose)
        self.save_dir = self.Ana.save_dir
        self.collection = self.Ana.collection
        self.RunPlan = self.Ana.RunPlan
        self.DiamondName = self.Ana.DiamondName
        self.DiamondNumber = self.Ana.DiamondNumber

    def draw_all(self):
        self.draw_pulse_height(show=False)
        self.draw_pulse_height(show=False, pulser=True)
        self.draw_pedestals(show=False)
        self.draw_pedestals(show=False, sigma=True)
        self.draw_pedestals(show=False, pulser=True)

    def draw_pedestals(self, cut=None, pulser=False, sigma=False, show=True):

        mode = 'Sigma' if sigma else 'Mean'
        gr = self.make_tgrapherrors('g_vpd', '{p}Pedestal {m} vs. Bias Voltage'.format(p='Pulser' if pulser else '', m=mode), self.get_color())

        for i, (key, ana) in enumerate(self.collection.iteritems()):
            fit_par = ana.Pedestal.draw_disto_fit(cut=cut, show=False) if not pulser else ana.Pulser.draw_pedestal(show=False)
            x = ana.run.RunInfo['dia{nr}hv'.format(nr=self.DiamondNumber)]
            par = 2 if sigma else 1
            gr.SetPoint(i, x, fit_par.Parameter(par))
            gr.SetPointError(i, 0, fit_par.ParError(par))

        self.format_histo(gr, x_tit='Voltage [V]', y_tit='Pulse Height [au]', y_off=1.4)
<<<<<<< HEAD
        self.save_histo(gr, '{s}Pedestal{m}Voltage'.format(s='Pulser' if pulser else '', m=mode), show, lm=.13)
        self.reset_colors()

    def draw_pulse_height(self, binning=10000, pulser=False, redo=False, show=True):
        gr1 = self.make_tgrapherrors('gStatError', 'stat. error', self.get_color())
        gStyle.SetEndErrorSize(4)
        gr_first = self.make_tgrapherrors('gFirst', 'first run', marker=22, color=2, marker_size=2)
        gr_last = self.make_tgrapherrors('gLast', 'last run', marker=23, color=2, marker_size=2)
        gr_errors = self.make_tgrapherrors('gFullError', 'stat. + repr. error', marker=0, color=602, marker_size=0)

        # flux_errors = self.draw_ph_distributions_below_flux(flux=80, show=False, save_plot=False)
        # rel_sys_error = flux_errors[1] / flux_errors[0]
        rel_sys_error = 0
        i, j = 0, 0
        for key, ana in self.collection.iteritems():
            fit1 = ana.draw_pulse_height(binning=binning, corr=True, save=redo, show=False) if not pulser else ana.Pulser.draw_distribution_fit(show=False, save=False)
            x = ana.run.RunInfo['dia{nr}hv'.format(nr=self.DiamondNumber)]
            s, e = (fit1.Parameter(0), fit1.ParError(0)) if not pulser else (fit1.Parameter(1), fit1.ParError(1))
            gr1.SetPoint(i, x, s)
            self.log_info('{x}\t{s:5.2f} {e:3.2f}'.format(x=x, s=s, e=e))
            gr1.SetPointError(i, 0, e)
            gr_errors.SetPoint(i, x, s)
            gr_errors.SetPointError(i, 0, e + rel_sys_error * s)
            # set special markers for the first and last run
            if i == 0:
                gr_first.SetPoint(0, x, s)
            if j == len(self.collection) - 1:
                gr_last.SetPoint(0, x, s)
            i += 1
            j += 1
        graphs = [gr_errors, gr1]
        gr_line = gr1.Clone()
        self.format_histo(gr_line, name='gLine', color=920)
        graphs += [gr_first, gr_last]
        legend = self.make_legend(.65, .35, nentries=len(graphs))
        # gr1.SetName('data') if len(graphs) < 5 else self.do_nothing()

        mg = TMultiGraph('mg_ph', '' + self.DiamondName)
        mg.Add(gr_line, 'l')
        for gr in graphs:
            if gr.GetName().startswith('gFull'):
                legend.AddEntry(gr, gr.GetTitle(), 'l')
            else:
                legend.AddEntry(gr, gr.GetTitle(), 'p')
            mg.Add(gr, 'p')
        self.format_histo(mg, x_tit='Voltage [V]', y_tit='Pulse Height [au]', y_off=1.3, draw_first=True)
        self.save_histo(mg, '{s}VoltageScan'.format(s='Signal' if not pulser else 'Pulser'), draw_opt='a', lm=.12, show=show)
        self.reset_colors()
=======
        self.save_histo(gr, '{s}Pedestal{m}Voltage'.format(s='Pulser' if pulser else '', m=mode), show, lm=.13, draw_opt='ap')
>>>>>>> 32870a97
<|MERGE_RESOLUTION|>--- conflicted
+++ resolved
@@ -39,8 +39,7 @@
             gr.SetPointError(i, 0, fit_par.ParError(par))
 
         self.format_histo(gr, x_tit='Voltage [V]', y_tit='Pulse Height [au]', y_off=1.4)
-<<<<<<< HEAD
-        self.save_histo(gr, '{s}Pedestal{m}Voltage'.format(s='Pulser' if pulser else '', m=mode), show, lm=.13)
+        self.save_histo(gr, '{s}Pedestal{m}Voltage'.format(s='Pulser' if pulser else '', m=mode), show, lm=.13, draw_opt='ap')
         self.reset_colors()
 
     def draw_pulse_height(self, binning=10000, pulser=False, redo=False, show=True):
@@ -78,7 +77,7 @@
         # gr1.SetName('data') if len(graphs) < 5 else self.do_nothing()
 
         mg = TMultiGraph('mg_ph', '' + self.DiamondName)
-        mg.Add(gr_line, 'l')
+        # mg.Add(gr_line, 'l')
         for gr in graphs:
             if gr.GetName().startswith('gFull'):
                 legend.AddEntry(gr, gr.GetTitle(), 'l')
@@ -87,7 +86,4 @@
             mg.Add(gr, 'p')
         self.format_histo(mg, x_tit='Voltage [V]', y_tit='Pulse Height [au]', y_off=1.3, draw_first=True)
         self.save_histo(mg, '{s}VoltageScan'.format(s='Signal' if not pulser else 'Pulser'), draw_opt='a', lm=.12, show=show)
-        self.reset_colors()
-=======
-        self.save_histo(gr, '{s}Pedestal{m}Voltage'.format(s='Pulser' if pulser else '', m=mode), show, lm=.13, draw_opt='ap')
->>>>>>> 32870a97
+        self.reset_colors()