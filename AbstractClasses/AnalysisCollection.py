# ==============================================
# IMPORTS
# ==============================================
from argparse import ArgumentParser
from numpy import log, array, zeros, std, mean
from dispy import JobCluster
from functools import partial

from ROOT import gROOT, TCanvas, TLegend, TExec, gStyle, TMultiGraph, THStack, TF1, TH1F, TH2F

from CurrentInfo import Currents
from Elementary import Elementary
from Extrema import Extrema2D
from PadAnalysis import PadAnalysis
from RunSelection import RunSelection
from TelescopeAnalysis import Analysis
from VoltageScan import VoltageScan
from Run import Run
from Utils import *


# ==============================================
# MAIN CLASS
# ==============================================
class AnalysisCollection(Elementary):
    """
    An object of this class contains several analysis of runs.
    It gives the ability to compare the data from different runs.
    """
    current_run_number = -1

    def __init__(self, run_selection, load_tree=True, verbose=False):
        Elementary.__init__(self, verbose=verbose)
        # dict where all analysis objects are saved
        self.collection = OrderedDict()
        self.selection = run_selection

        self.runs = run_selection.get_selected_runs()
        self.Type = run_selection.SelectedType
        # self.diamonds = self.load_diamonds(diamonds, list_of_runs)
        self.min_max_rate_runs = self.get_high_low_rate_runs()
        if load_tree:
            self.generate_slope_pickle()
            self.generate_threshold_pickle()
        self.add_analyses(load_tree)
        self.FirstAnalysis = self.get_first_analysis()
        self.channel = self.load_channel()

        self.signalValues = None

        # important information
        self.NRuns = len(self.collection)
        self.DiamondName = self.FirstAnalysis.DiamondName
        self.DiamondNumber = self.FirstAnalysis.DiamondNumber
        self.Bias = self.FirstAnalysis.Bias

        # root stuff
        self.RunPlan = run_selection.SelectedRunplan
        self.save_dir = '{dia}/runplan{plan}'.format(tc=self.TESTCAMPAIGN[2:], plan=self.RunPlan, dia=self.DiamondName)
        self.RootObjects = []
        # important plots
        self.FWHM = None
        self.PulseHeight = None
        self.Pedestal = None
        self.PeakDistribution = None

        # sub classes
        self.VoltageScan = VoltageScan(self)

        # current information
        self.StartTime = float(self.FirstAnalysis.run.log_start.strftime('%s'))
        self.Currents = Currents(self)

    def __del__(self):
        print '\ndeleting AnalysisCollection...'
        for nr, ana in self.collection.iteritems():
            ana.__del__()

    def close_files(self):
        for ana in self.collection.itervalues():
            ana.run.tree.Delete()
            ana.run.RootFile.Close()

    # ============================================
    # region INIT
    def load_run_config(self):
        return self.load_run_configs(0)

    def create_analysis(self, run, load_tree):
        self.collection[run] = PadAnalysis(run, self.channel, self.min_max_rate_runs, load_tree=load_tree, verbose=self.verbose)

    def add_analyses_fast(self, load_tree):
        cluster = JobCluster(self.create_analysis)
        jobs = []
        for i, run in enumerate(self.runs):
            job = cluster.submit((run, load_tree,))
            job.id = i
            jobs.append(job)
        for job in jobs:
            job()
            print job.id, job.start_time, job.end_time

    def add_analyses(self, load_tree):
        """ Creates and adds Analysis objects with run numbers in runs. """
        for run in self.runs:
            analysis = PadAnalysis(run, self.selection.SelectedDiamondNr, self.min_max_rate_runs, load_tree=load_tree, verbose=self.verbose)
            self.collection[analysis.run.RunNumber] = analysis
            self.current_run_number = analysis.run.RunNumber

    def load_channel(self):
        binary = self.FirstAnalysis.run_config_parser.getint('ROOTFILE_GENERATION', 'active_regions')
        dia_nr = self.selection.SelectedDiamondNr
        return [i for i in xrange(16) if self.has_bit(binary, i)][dia_nr - 1]

    def get_high_low_rate_runs(self):
        runs = [Run(run_number=run, load_tree=False) for run in self.runs]
        fluxes = OrderedDict()
        if self.verbose:
            print 'RUN FLUX [kHz/cm2]'
            for run in runs:
                fluxes[run.Flux] = run.RunNumber
                print '{run:3d} {flux:14.2f}'.format(run=run.RunNumber, flux=run.Flux)
        print '\n'
        return {'min': fluxes[min(fluxes)], 'max': fluxes[max(fluxes)]}

    def generate_slope_pickle(self):
        picklepath = self.make_pickle_path('TrackAngle', 'x', run=self.min_max_rate_runs['min'])
        if file_exists(picklepath):
            return
        Analysis(self.min_max_rate_runs['min'])

    def generate_threshold_pickle(self):
        picklepath = self.make_pickle_path('Cuts', 'SignalThreshold', run=self.min_max_rate_runs['max'], ch=self.selection.SelectedDiamondNr)
        if file_exists(picklepath) or self.Type != 'pad':
            return
        PadAnalysis(self.min_max_rate_runs['max'], dia=self.selection.SelectedDiamondNr)

    # endregion

    def create_all_single_run_plots(self):
        old_verbose = self.FirstAnalysis.verbose
        self.set_verbose(False)
        for key, ana in self.collection.iteritems():
            print 'Create Plots for Run ', key
            ana.compare_consecutive_cuts(scale=False)
            ana.compare_consecutive_cuts(scale=True)
            ana.show_cut_contributions(show=False)
            ana.draw_bucket_pedestal(show=False)
        self.set_verbose(old_verbose)

    # ============================================
    # region SIGNAL/PEDESTAL
    def print_all_off_results(self):
        string = 'Signal\tPedest.\tPulser\n'
        for ana in self.collection.itervalues():
            string += '{0}\n'.format(ana.print_off_results(prnt=False))
        print string

    def draw_all(self, save=True):
        old_verbose = self.FirstAnalysis.verbose
        self.set_verbose(False)
        if self.Type == 'voltage scan':
            self.VoltageScan.draw_all()
        else:
            self.draw_pulse_heights(binning=10000, show=False)
            self.draw_pulser_info(do_fit=False, show=False)
            self.draw_pedestals(show=False, save=save)
            self.draw_noise(show=False)
            self.draw_pulser_pedestals(show=False, save=save)
        self.draw_ph_with_currents(show=False)
        self.draw_signal_distributions(show=False)
        self.save_signal_maps()
        self.save_signal_maps(hitmap=True)
        self.set_verbose(old_verbose)
        print
        self.print_all_off_results()
    
    def scale_current_gr(self, gr):
        vals = [gr.GetY()[i] for i in xrange(gr.GetN())]
        mi, ma, mn = min(vals), max(vals), mean(vals)
        y = [mi, mn + 3 * (mn - mi) if ma - mn > 50 else ma]
        self.format_histo(gr, name='cur', color=899)
        print y
        return increased_range(y, .3, .2)

    def draw_ph_with_currents(self, show=True):
        ph = self.draw_pulse_heights(show=False, vs_time=True, fl=False, save_comb=False, binning=10000)
        self.Currents.set_graphs()
        cur = self.Currents.CurrentGraph.Clone()
        cur_range = self.scale_current_gr(cur)
        scale = ph.GetListOfGraphs()[0].GetY()[0]
        pul_orginal = self.draw_pulser_info(show=False, do_fit=False, vs_time=True, save_comb=False)
        fac = scale / pul_orginal.GetY()[0]
        pul = self.draw_pulser_info(show=False, do_fit=False, vs_time=True, scale=scale, save_comb=False)
        pul.SetLineColor(859)
        pul.SetMarkerColor(859)

        entries = [2, 3, 1]
        positions = [[.8, .25], [.8, .3], [.8, .2]]
        legends = [self.make_legend(*positions[i], nentries=entries[i], scale=1.7, x2=0.94) for i in xrange(3)]
        legends[1].AddEntry(ph.GetListOfGraphs()[2], '{sgn}(signal - ped.) data'.format(sgn='-1 * ' if self.Bias < 0 else ''), 'p')
        dummy_gr = self.make_tgrapherrors('g', 'g', width=2)
        legends[1].AddEntry(0, 'flux in kHz/cm^{2}', 'p')
        legends[1].AddEntry(dummy_gr, 'duration', 'l')
        legends[0].AddEntry(pul, 'scaled pulser data', 'p')
        legends[0].AddEntry(0, 'factor {sgn}{fac:4.2f}'.format(fac=fac, sgn='-' if self.FirstAnalysis.PulserPolarity < 0 else ''), '')
        legends[2].AddEntry(cur, 'current', 'l')

        gROOT.SetBatch(1) if not show else do_nothing()
        c = TCanvas('c', 'c', 1500, 1000)
        margins = [[.075, .05, 0, .1], [.075, .05, 0, 0], [.075, .05, 0.05, 0]]
        pads = [self.Currents.draw_tpad('p{0}'.format(i + 1), 'p{0}'.format(i + 1), pos=[0, (3 * i + 1) / 10., 1, ((i + 1) * 3 + 1) / 10.], gridx=True, margins=margins[2 - i]) for i in xrange(3)]
        for pad in pads:
            pad.Draw()
        draw_opts = ['pl', '', 'l']
        y_tits = ['Pulser Pulse Height [au] ', 'Signal Pulse Height [au] ', 'Current [nA] ']
        y_ranges = [increased_range(scale_margins(pul, ph), .3), increased_range(scale_margins(ph, pul), .3), cur_range]
        divs = [204, 204, None]

        pad = None
        for i, gr in enumerate([pul, ph, cur], 1):
            pad = pads[3 - i]
            pad.cd()
            pad.SetMargin(*margins[i - 1])
            if i != 3:
                pad.SetGridy()
            ymin, ymax = y_ranges[i - 1]
            self.Currents.draw_frame(pad, ymin, ymax, y_tits[i - 1], div=divs[i - 1])
            if i == 2:
                self.Currents.draw_time_axis(ymin, opt='t')
            if i == 3:
                self.Currents.draw_time_axis(ymax, opt='t')
            gr.Draw(draw_opts[i - 1])
            legends[i - 1].Draw()

        run_info = self.FirstAnalysis.run.get_runinfo(self, pad=pad)
        width = len(run_info[0].GetListOfPrimitives()[1].GetLabel()) * 0.0064
        scale_legend(run_info[0], width=width)
        c.cd()
        run_info[0].Draw()
        run_info[1].Draw()
        c.Update()
        gROOT.SetBatch(0)
        self.save_canvas(c, self.save_dir, 'PhPulserCurrent', show=show)
        self.RootObjects.append([ph, cur, pul, c, legends, pads, run_info])
        # self.FirstAnalysis.run.reset_info_legend()

<<<<<<< HEAD
=======
    def draw_ph_vs_voltage(self, binning=10000, pulser=False, redo=False, show=False):
        gr1 = self.make_tgrapherrors('gStatError', 'stat. error', self.get_color())
        gStyle.SetEndErrorSize(4)
        gr_first = self.make_tgrapherrors('gFirst', 'first run', marker=22, color=2, marker_size=2)
        gr_last = self.make_tgrapherrors('gLast', 'last run', marker=23, color=2, marker_size=2)
        gr_errors = self.make_tgrapherrors('gFullError', 'stat. + repr. error', marker=0, color=602, marker_size=0)

        # flux_errors = self.draw_ph_distributions_below_flux(flux=80, show=False, save_plot=False)
        # rel_sys_error = flux_errors[1] / flux_errors[0]
        rel_sys_error = 0
        i, j = 0, 0
        for key, ana in self.collection.iteritems():
            fit1 = ana.draw_pulse_height(binning=binning, corr=True, save=redo, show=False) if not pulser else ana.Pulser.draw_distribution_fit(show=False, save=False)
            x = ana.run.RunInfo['dia{nr}hv'.format(nr=self.DiamondNumber)]
            s, e = (fit1.Parameter(0), fit1.ParError(0)) if not pulser else (fit1.Parameter(1), fit1.ParError(1))
            gr1.SetPoint(i, x, s)
            self.log_info('{x}\t{s:5.2f} {e:3.2f}'.format(x=x, s=s, e=e))
            gr1.SetPointError(i, 0, e)
            gr_errors.SetPoint(i, x, s)
            gr_errors.SetPointError(i, 0, e + rel_sys_error * s)
            # set special markers for the first and last run
            if i == 0:
                gr_first.SetPoint(0, x, s)
            if j == len(self.collection) - 1:
                gr_last.SetPoint(0, x, s)
            i += 1
            j += 1
        graphs = [gr_errors, gr1]
        gr_line = gr1.Clone()
        self.format_histo(gr_line, name='gLine', color=920)
        graphs += [gr_first, gr_last]
        legend = self.make_legend(.65, .35, nentries=len(graphs))
        # gr1.SetName('data') if len(graphs) < 5 else self.do_nothing()

        mg = TMultiGraph('mg_ph', '' + self.DiamondName)
        # mg.Add(gr_line, 'l')
        for gr in graphs:
            if gr.GetName().startswith('gFull'):
                legend.AddEntry(gr, gr.GetTitle(), 'l')
            else:
                legend.AddEntry(gr, gr.GetTitle(), 'p')
            mg.Add(gr, 'p')
        self.format_histo(mg, x_tit='Voltage [V]', y_tit='Pulse Height [au]', y_off=1.3, draw_first=True)
        self.save_histo(mg, '{s}VoltageScan'.format(s='Signal' if not pulser else 'Pulser'), draw_opt='a', lm=.12, show=show)

>>>>>>> 32870a97
    def draw_slope_vs_voltage(self, show=True, gr=False):
        h = TH1F('hSV', 'PH Slope Distribution', 10, -1, 1) if not gr else self.make_tgrapherrors('gSV', 'PH Slope vs. Voltage')

        self.start_pbar(self.NRuns)
        for i, (key, ana) in enumerate(self.collection.iteritems()):
            ana.draw_pulse_height(corr=True, show=False)
            fit = ana.PulseHeight.Fit('pol1', 'qs')
            x = ana.run.RunInfo['dia{nr}hv'.format(nr=self.FirstAnalysis.run.channels.index(self.channel) + 1)]
            s, e = fit.Parameter(1), fit.ParError(1)
            if gr:
                h.SetPoint(i, x, s)
                h.SetPointError(i, 0, e)
            else:
                set_statbox(entries=4, only_fit=True)
                h.Fill(s)
                h.Fit('gaus', 'q')
            self.ProgressBar.update(i + 1)
        self.format_histo(h, x_tit='Slope [mV/min]', y_tit='Number of Entries', y_off=1.3)
        self.draw_histo(h, show=show, draw_opt='alp' if gr else '')

    def draw_pulse_heights(self, binning=10000, flux=True, raw=False, all_corr=False, show=True, save_plots=True, vs_time=False, fl=True, save_comb=True, y_range=None, redo=False):

        pickle_path = self.make_pickle_path('Ph_fit', 'PulseHeights', self.RunPlan, ch=self.DiamondName, suf=binning)
        flux = False if vs_time else flux

        def func(y_ran):

            mode = self.get_mode(flux, vs_time)
            prefix = 'Pulse Height vs {mod} - '.format(mod=mode)
            marker_size = 2

            gr1 = self.make_tgrapherrors('gStatError', 'stat. error', self.get_color(), marker_size=marker_size)
            gr2 = self.make_tgrapherrors('gBinWise', prefix + 'binwise correction', self.get_color(), marker_size=marker_size)
            gr3 = self.make_tgrapherrors('gMeanPed', prefix + 'mean correction', self.get_color(), marker_size=marker_size)
            gr4 = self.make_tgrapherrors('gRaw', prefix + 'raw', self.get_color(), marker_size=marker_size)
            gr5 = self.make_tgrapherrors('gFlux', 'bla', 1, width=1, marker_size=0)
            gStyle.SetEndErrorSize(4)
            gr_first = self.make_tgrapherrors('gFirst', 'first run', marker=22, color=2, marker_size=marker_size * 2)
            gr_last = self.make_tgrapherrors('gLast', 'last run', marker=23, color=2, marker_size=marker_size * 2)
            gr_errors = self.make_tgrapherrors('gFullError', 'stat. + repr. error', marker=0, color=602, marker_size=0)

            flux_errors = self.get_repr_errors(80, False)
            log_message('Getting pulse heights{0}'.format(' vs time' if vs_time else ''))
            rel_sys_error = flux_errors[1] / flux_errors[0]
            i, j = 0, 0
            self.start_pbar(self.NRuns)
            for key, ana in self.collection.iteritems():
                fit1 = ana.draw_pulse_height(binning, corr=True, save=redo)
                if all_corr:
                    fit2 = ana.draw_pulse_height(binning, bin_corr=True, save=False)
                    fit3 = ana.draw_pulse_height(binning, off_corr=True, save=False, corr=False)
                    fit4 = ana.draw_pulse_height(binning, corr=False, save=False)
                x = ana.run.Flux if flux else key
                if vs_time:
                    self.set_root_output(False)
                    x_err = ana.run.duration.seconds / 2.
                    x = int(ana.run.log_start.strftime('%s')) + x_err - self.StartTime
                    gr5.SetPoint(i, x, fit1.Parameter(0))
                    gr5.SetPointError(i, x_err, 0)
                    l1 = self.draw_tlatex(gr5.GetX()[i] - x_err, gr5.GetY()[i] + .03, '{0:5.0f}'.format(ana.run.Flux), color=1, align=10, size=.04)
                    gr1.GetListOfFunctions().Add(l1)
                if fit1.Parameter(0) > 0:
                    gr1.SetPoint(i, x, fit1.Parameter(0))
                    gr1.SetPointError(i, .1 * x if flux else 0, fit1.ParError(0))
                    gr_errors.SetPoint(i, x, fit1.Parameter(0))
                    gr_errors.SetPointError(i, .1 * x if flux else 0, fit1.ParError(0) + rel_sys_error * fit1.Parameter(0))
                    if all_corr:
                        gr2.SetPoint(i, x, fit2.Parameter(0))
                        gr3.SetPoint(i, x, fit3.Parameter(0))
                        gr4.SetPoint(i, x, fit4.Parameter(0))
                        gr2.SetPointError(i, 0, fit2.ParError(0))
                        gr3.SetPointError(i, 0, fit3.ParError(0))
                        gr4.SetPointError(i, 0, fit4.ParError(0))
                    # set special markers for the first and last run
                    if i == 0:
                        gr_first.SetPoint(0, x, fit1.Parameter(0))
                    if j == len(self.collection) - 1:
                        gr_last.SetPoint(0, x, fit1.Parameter(0))
                    i += 1
                self.ProgressBar.update(j + 1)
                j += 1
            self.ProgressBar.finish()
            graphs = [gr_errors, gr1]
            gr_line = gr1.Clone()
            self.format_histo(gr_line, name='gLine', color=920)
            if fl:
                graphs += [gr_first, gr_last]
            if all_corr:
                graphs += [gr2, gr3]
            if raw:
                graphs.append(gr4)
            legend = self.make_legend(.65, .35, nentries=len(graphs))
            # gr1.SetName('data') if len(graphs) < 5 else self.do_nothing()

            mg = TMultiGraph('mg_ph', prefix + self.DiamondName)
            mg.Add(gr_line, 'l') if not self.Type == 'random scan' else do_nothing()
            for gr in graphs:
                if gr.GetName().startswith('gFull'):
                    legend.AddEntry(gr, gr.GetTitle(), 'l')
                else:
                    legend.AddEntry(gr, gr.GetTitle(), 'p')
                mg.Add(gr, 'p')

            # small range
            self.format_histo(mg, color=None, x_tit=mode + ' [kHz/cm^{2}]' if flux else '', y_tit='Signal Pulse Height [au]', y_off=1.75, x_off=1.3, draw_first=True)
            ymin, ymax = mg.GetYaxis().GetXmin(), mg.GetYaxis().GetXmax()
            yrange = increased_range([ymin, ymax], .3, .15) if y_ran is None else y_ran
            mg.GetYaxis().SetRangeUser(*yrange)
            if vs_time:
                mg.Add(gr5, '[]')
                mg.Add(gr5, 'p')
                mg.GetXaxis().SetTimeDisplay(1)
                mg.GetXaxis().SetTimeFormat('%H:%M%F2000-02-28 23:00:00')
                mg.GetXaxis().SetLabelSize(.03)
            x_vals = sorted([gr1.GetX()[i] for i in xrange(gr1.GetN())])
            mg.GetXaxis().SetLimits(x_vals[0] * 0.8, x_vals[-1] * 1.2) if flux else self.do_nothing()
            self.save_histo(mg, 'PulseHeight{mod}'.format(mod=mode.title()), False, self.save_dir, lm=.14, draw_opt='A', l=legend, logx=True if flux else 0, gridy=1 if vs_time else 0,
                            gridx=True if vs_time else 0)

            # no zero suppression
            mg1 = mg.Clone()
            mg1.SetName('mg1_ph')
            mg1.GetListOfGraphs()[0].SetLineColor(self.colors[0])
            mg1.GetYaxis().SetRangeUser(0, ymax * 1.1)
            self.save_histo(mg1, 'PulseHeightZero{mod}'.format(mod=mode.title()), False, self.save_dir, lm=.14, draw_opt='A', l=legend, logx=True if flux else 0)

            self.reset_colors()

            self.PulseHeight = gr1
            if save_comb:
                run_info = self.FirstAnalysis.run.get_runinfo(self)
                y_min = increased_range([ymin, ymax], .3)[0] if y_ran is None else y_ran[0]
                self.save_combined_pulse_heights(mg, mg1, legend, y_min, show=show, run_info=run_info, pulser_leg=self.__draw_signal_legend)
            return mg

        f = partial(func, y_range)
        mg2 = func(y_range) if save_plots or redo else None
        return self.do_pickle(pickle_path, f, mg2)

    def draw_pedestals(self, region='ab', peak_int='2', flux=True, all_regions=False, sigma=False, show=True, cut=None, save=False, pulser=False):

        pickle_path = self.make_pickle_path('Pedestal', 'AllPedestals', self.RunPlan, self.DiamondName, suf='Sigma' if sigma else 'Mean')
        mode = 'Flux' if flux else 'Run'
        log_message('Getting pedestals')
        self.start_pbar(self.NRuns)
        legend = TLegend(0.7, 0.3, 0.98, .7)
        legend.SetName('l1')

        def func():
            y_val = 'Sigma' if sigma else 'Mean'
            prefix = 'Pulser ' if pulser else ''
            gr1 = self.make_tgrapherrors('pedestal', '{pre}Pedestal {y} in {reg}'.format(y=y_val, reg=region + peak_int, pre=prefix))
            regions = self.get_first_analysis().run.pedestal_regions
            graphs = [self.make_tgrapherrors('pedestal', '{pre}Pedestal {y} in {reg}'.format(y=y_val, reg=reg + peak_int, pre=prefix), color=self.get_color()) for reg in regions]
            i = 0
            par = 2 if sigma else 1
            for key, ana in self.collection.iteritems():
                fit_par = ana.Pedestal.draw_disto_fit(cut=cut, save=save, show=False) if not pulser else ana.Pulser.draw_pedestal(show, save)
                x = ana.run.Flux if flux else key
                gr1.SetPoint(i, x, fit_par.Parameter(par))
                gr1.SetPointError(i, 0, fit_par.ParError(par))
                if all_regions:
                    for reg, gr in zip(regions, graphs):
                        fit_par = ana.show_pedestal_histo(reg, peak_int, save=False)
                        gr.SetPoint(i, x, fit_par.Parameter(par))
                        gr.SetPointError(i, 0, fit_par.ParError(par))
                self.ProgressBar.update(i + 1)
                i += 1
            self.format_histo(gr1, color=None, x_tit=self.make_x_tit(mode, flux), y_tit='Mean Pedestal [au]', y_off=1.45)
            if all_regions:
                for i, gr in enumerate(graphs):
                    legend.AddEntry(gr, str(regions.values()[i]), 'p')
                    gr.Draw('alp') if not i else gr.Draw('lp')
            self.Pedestal = gr1
            self.reset_colors()
            return gr1

        self.ProgressBar.finish()
        graph = func() if show or save else None
        graph = self.do_pickle(pickle_path, func, graph)
        cut_name = '' if cut is None else TCut(cut).GetName()
        save_name = '{p}Pedestal{s}{mod}{cut}'.format(mod=mode, cut=cut_name, s='Sigma' if sigma else 'Mean', p='Pulser' if pulser else '')
        self.save_histo(graph, save_name=save_name, show=show, logx=True if flux else False, l=legend if all_regions else None, lm=.12, draw_opt='ap')
        return graph

    def draw_noise(self, flux=True, show=True, save=False):
        return self.draw_pedestals(flux=flux, show=show, save=save, sigma=True)

    def draw_pulser_pedestals(self, show=True, save=False):
        self.draw_pedestals(pulser=True, show=show, save=save)

    def draw_signal_distributions(self, show=True, off=3, redo=False):

        stack = THStack('hsd', 'Pulse Height Distributions')
        legend = self.make_legend(.67, .88, nentries=self.get_number_of_analyses())
        log_message('Generating signal distributions!')
        histos = []
        self.start_pbar(self.NRuns)
        for i, ana in enumerate(self.collection.itervalues(), 1):
            h = ana.draw_signal_distribution(show=False, redo=redo)
            self.format_histo(h, fill_color=0, fill_style=4000)
            histos.append(h)
            self.ProgressBar.update(i)
        for i, h in enumerate(histos):
            self.format_histo(h, lw=2, color=self.get_color())
            h.Scale(1 / h.GetMaximum())
            stack.Add(h)
            legend.AddEntry(h, '{0:06.1f} kHz/cm^{{2}}'.format(self.collection.values()[i].get_flux()), 'l')
        self.format_histo(stack, y_off=1.55, draw_first=True, x_tit='Pulse Height [au]', y_tit='Number of Entries')
        log_stack = stack.Clone()
        log_stack.SetMaximum(off)
        log_stack.SetNameTitle('hsdl', 'Signal Distribution LogY')
        self.save_histo(stack, 'SignalDistributions', False, self.save_dir, lm=.13, draw_opt='nostack', l=legend)
        self.save_histo(log_stack, 'SignalDistributionsLogY', False, self.save_dir, lm=.13, draw_opt='nostack', logy=True, l=legend)
        if show:
            c = TCanvas('c_sd1', 'Signal Distributions', 1500, 750)
            c.Divide(2)
            legends = [legend, legend.Clone()]
            for i, s in enumerate([stack, log_stack], 1):
                pad = c.cd(i)
                pad.SetLeftMargin(.14)
                pad.SetLogy() if i == 2 else self.do_nothing()
                s.Draw('nostack')
                legends[i - 1].Draw()
            self.RootObjects.append([c, legends])
        self.reset_colors()

    def draw_snrs(self, flux=True, draw=True):
        gROOT.SetBatch(1)
        mode = 'Flux' if flux else 'Run'
        gr = self.make_tgrapherrors('gr', 'SNR vs {mode}'.format(mode=mode))
        i = 0
        for key, ana in self.collection.iteritems():
            snr = ana.calc_snr()
            x = ana.run.Flux if flux else key
            gr.SetPoint(i, x, snr[0])
            gr.SetPointError(i, 0, snr[1])
            i += 1
        if draw:
            gROOT.SetBatch(0)
        c = TCanvas('c', 'SNR', 1000, 1000)
        if flux:
            c.SetLogx()
        gr.Draw('ap')
        self.save_plots('AllSNRs', canvas=c, sub_dir=self.save_dir)
        self.RootObjects.append([gr, c])
        gROOT.SetBatch(0)

    def draw_all_ph_distributions(self, binning=5000, show=False):

        pickle_path = self.FirstAnalysis.PickleDir + 'Ph_fit/Ph_distos_fits_{tc}_{rp}_{dia}_{bin}.pickle'.format(tc=self.TESTCAMPAIGN, rp=self.RunPlan, dia=self.DiamondName, bin=binning)

        def func():
            collimator_settings = [(ana.run.RunInfo['fs11'], ana.run.RunInfo['fsh13']) for key, ana in self.collection.iteritems()]
            collimator_settings = set(collimator_settings)
            fits = {}
            for s in collimator_settings:
                retval = self.draw_ph_distributions(binning, show=show, fs11=s[0], fsh13=s[1])
                fits[s] = retval
            return fits

        res = func() if show else None
        return self.do_pickle(pickle_path, func, res)

    def get_repr_errors(self, flux, show=True):
        runs = self.get_runs_below_flux(flux)
        vals = [self.collection[run].draw_pulse_height(save=False).Parameter(0) for run in runs]
        gr = self.make_tgrapherrors('gr_re', 'Pulse Heights Below {f} kHz/cm^{{2}}'.format(f=flux))
        for i, run in enumerate(runs):
            ana = self.collection[run]
            fit = ana.draw_pulse_height(save=False)
            gr.SetPoint(i, ana.run.Flux, fit.Parameter(0))
            gr.SetPointError(i, 0, fit.ParError(0))
        set_statbox(entries=2, only_fit=True)
        gr.Fit('pol0', 'qs{s}'.format(s='' if show else '0'))
        self.format_histo(gr, x_tit='Flux [kHz/cm^{2}]', y_tit='Mean Pulse Height [au]', y_off=1.7)
        self.save_histo(gr, 'ReprErrors', show, draw_opt='ap', lm=.115, prnt=show)
        return mean(vals), std(vals)

    def draw_ph_distributions(self, binning=5000, fsh13=.5, fs11=65, show=True):
        runs = self.get_runs_by_collimator(fsh13=fsh13, fs11=fs11)
        return self.draw_combined_ph_distributions(runs, binning, show)

    def draw_ph_distributions_below_flux(self, binning=None, flux=150, show=True, save_plot=True):
        binning = int(self.FirstAnalysis.run.n_entries * .3 / 60 if binning is None else binning)
        pickle_path = self.make_pickle_path('Ph_fit', 'PhDistoBel', self.RunPlan, self.DiamondName, suf='{bin}_{flux}'.format(bin=binning, flux=flux))

        def func():
            log_message('Getting representative errors')
            runs = self.get_runs_below_flux(flux)
            return self.draw_combined_ph_distributions(runs, binning, show)

        err = func() if save_plot else None
        return self.do_pickle(pickle_path, func, err)

    def draw_combined_ph_distributions(self, runs, binning=200, show=True):
        stack = THStack('s_phd', 'Pulse Height Distributions')
        self.reset_colors()
        self.start_pbar(len(runs))
        for i, run in enumerate(runs, 1):
            ana = self.collection[run]
            self.set_root_output(False)
            h = ana.draw_ph_distribution(show=False, binning=binning, fit=False, save=False)
            self.set_root_output(True)
            self.format_histo(h, fill_color=4000)
            h.SetStats(False)
            h.SetLineColor(self.get_color())
            stack.Add(h)
            self.ProgressBar.update(i)
        self.ProgressBar.finish()
        self.draw_histo(stack, '', show, draw_opt='')
        summed_stack = stack.GetStack().Last().Clone()
        summed_stack.SetFillStyle(0)

        fit = TF1('fit', 'gaus', 0, 160)
        fit.SetNpx()
        fitptr = summed_stack.Fit(fit, 'SQ0', 'same')
        summed_stack.SetStats(1)
        set_statbox(only_fit=True)
        summed_stack.SetName('Fit Results')
        summed_stack.Draw('sames')
        stack.GetXaxis().SetRange(summed_stack.FindFirstBinAbove(0) - 2, summed_stack.FindLastBinAbove(0) + 2)
        fit.Draw('same')
        self.ROOTObjects.append(summed_stack)
        self.ROOTObjects.append(fit)
        self.save_plots('PulseHeightDistributions')
        return fitptr.Parameter(1), fitptr.Parameter(2), fitptr.Chi2() / fitptr.Ndf()

    def calc_pedestal_spread(self, fsh13=.5, fs11=65):
        runs = self.get_runs_by_collimator(fs11, fsh13)
        values = []
        for run in runs:
            ana = self.collection[run]
            fit = ana.show_pedestal_histo(save=False)
            values.append(fit.Parameter(1))
        return max(values) - min(values)

    def calc_all_pedestal_spreads(self, recalc=False):

        pickle_path = self.FirstAnalysis.PickleDir + 'Pedestal/PedSpread_{tc}_{rp}_{dia}.pickle'.format(tc=self.TESTCAMPAIGN, rp=self.RunPlan, dia=self.DiamondName)

        def func():
            collimator_settings = [(ana.run.RunInfo['fs11'], ana.run.RunInfo['fsh13']) for key, ana in self.collection.iteritems()]
            collimator_settings = set(collimator_settings)
            mins = {}
            for s in collimator_settings:
                retval = self.calc_pedestal_spread(s[1], s[0])
                mins[s] = retval
            return mins

        res = func() if recalc else None
        return self.do_pickle(pickle_path, func, res)

    def calc_full_pedestal_spread(self):
        values = []
        for ana in self.collection.values():
            fit = ana.show_pedestal_histo(save=False)
            values.append(fit.Parameter(1))
        return max(values) - min(values)

    # endregion

    # ============================================
    # region PULSER
    def draw_pulser_info(self, flux=True, show=True, mean_=True, corr=True, beam_on=True, vs_time=False, do_fit=True, scale=1, save_comb=True, save=True, ret_mg=False):

        pickle_path = self.make_pickle_path('Pulser', 'PulseHeights', self.RunPlan, self.DiamondName)
        flux = False if vs_time else flux
        mode = self.get_mode(flux, vs_time)
        log_message('Getting pulser info{0}'.format(' vs time' if vs_time else ''))

        def func():
            self.start_pbar(len(self.collection))
            gROOT.ProcessLine('gErrorIgnoreLevel = kError;')
            gr = self.make_tgrapherrors('data', 'pulser data', color=602)
            gr1 = self.make_tgrapherrors('gFirst', 'first run', marker=22, color=2, marker_size=2)
            gr2 = self.make_tgrapherrors('gLast', 'last run', marker=23, color=2, marker_size=2)
            y0 = None
            for i, (key, ana) in enumerate(self.collection.iteritems()):
                x = ana.run.Flux if flux else key
                fit = ana.Pulser.draw_distribution_fit(save=False, corr=corr, beam_on=beam_on)
                par = 1 if mean_ else 2
                cut = ana.Cut.generate_pulser_cut(beam_on)
                ped_fit = ana.Pedestal.draw_disto_fit(cut=cut, save=False)
                ped_err = ped_fit.ParError(par)
                if vs_time:
                    xerr = ana.run.duration.seconds / 2.
                    x = int(ana.run.log_start.strftime('%s')) + xerr - self.StartTime
                y = fit.Parameter(par)
                y0 = y if y0 is None else y0
                yerr = sqrt(pow(fit.ParError(par), 2) + pow(ped_err, 2))
                if scale != 1:
                    y *= scale / y0
                    yerr *= scale / y0
                gr.SetPoint(i, x, y)
                gr.SetPointError(i, .1 * x if flux else 0, yerr)
                if i == 0:
                    gr1.SetPoint(0, x, y)
                if i == len(self.collection) - 1:
                    gr2.SetPoint(0, x, y)
                self.ProgressBar.update(i + 1)
            self.ProgressBar.finish()
            if vs_time:
                gr.GetXaxis().SetTimeDisplay(1)
                gr.GetXaxis().SetTimeFormat('%H:%M%F2000-02-28 23:00:00')
                gr.GetXaxis().SetLabelSize(.03)
            if do_fit:
                gStyle.SetOptFit(1)
                gr.Fit('pol0', 'q')
            mg = TMultiGraph('mg_pph', 'Pulser Signal vs {mod}'.format(mod=mode))
            gr_line = gr.Clone()
            self.format_histo(gr_line, name='gLine', color=920)
            graphs = [gr]
            if not vs_time:
                graphs += [gr1, gr2]
            l = self.make_legend(.17, .35, nentries=3, x2=.4)
            mg.Add(gr_line, 'l')
            for graph in graphs:
                l.AddEntry(graph, graph.GetTitle(), 'p')
                mg.Add(graph, 'p')

            gROOT.SetBatch(1)
            self.format_histo(mg, x_tit=self.make_x_tit(mode, flux), y_tit='{mean} [au]'.format(mean='Pulser Pulse Height' if mean_ else 'Sigma'), draw_first=True)
            y = mg.GetYaxis().GetXmin(), mg.GetYaxis().GetXmax()
            mg_y = y[0] * 1.3 - y[1] * .3
            self.format_histo(mg, y_range=[mg_y, y[1] + (y[1] - y[0]) * .3], y_off=1.75, x_off=1.3)
            x_vals = sorted([gr.GetX()[i] for i in xrange(gr.GetN())])
            mg.GetXaxis().SetLimits(x_vals[0] * 0.8, x_vals[-1] * 1.2) if flux else self.do_nothing()
            self.save_histo(mg, 'Pulser{mean}{a}{b}'.format(mean='Mean' if mean_ else 'Sigma', a=corr, b=beam_on), lm=.14, draw_opt='A', logx=True if flux else 0, l=l, show=False)
            mg1 = mg.Clone()
            mg1.GetListOfGraphs()[0].SetLineColor(602)
            self.__draw_pulser_legend()
            if save_comb:
                run_info = self.FirstAnalysis.run.get_runinfo(self)
                self.save_combined_pulse_heights(mg, mg1, l, mg_y, show, name='CombinedPulserPulseHeights', pulser_leg=self.__draw_pulser_legend, run_info=run_info)
                self.ROOTObjects.append(mg1)
            return mg

        gra = func() if save else None
        gra = self.do_pickle(pickle_path, func, gra)
        return gra if ret_mg else gra.GetListOfGraphs()[1]

    def __draw_pulser_legend(self):
        try:
            typ = self.FirstAnalysis.RunInfo['pulser']
            pol = 'positive' if self.FirstAnalysis.PulserPolarity > 0 else 'negative'
            sig = 'positive' if self.FirstAnalysis.Polarity > 0 else 'negative'
            l1 = self.make_legend(.17, .88, nentries=3, margin=.05, felix=True, x2=.5)
            l1.AddEntry(0, 'Pulser Type:', '')
            l1.AddEntry(0, typ, '').SetTextAlign(12)
            l1.AddEntry(0, 'Pulser Polarity:', '')
            l1.AddEntry(0, pol, '').SetTextAlign(12)
            l1.AddEntry(0, 'Signal Polarity:', '')
            l1.AddEntry(0, sig, '').SetTextAlign(12)
            l1.AddEntry(0, 'Pulser Ped. Substr.:', '')
            l1.AddEntry(0, 'yes', '').SetTextAlign(12)
            l1.SetNColumns(2)
            l1.Draw()
            self.ROOTObjects.append(l1)
        except KeyError:
            pass

    def __draw_signal_legend(self):
        sig = 'positive' if self.FirstAnalysis.Polarity > 0 else 'negative'
        l1 = self.make_legend(.17, .88, nentries=2, margin=.05, felix=True, x2=.5)
        l1.AddEntry(0, 'Signal Polarity:', '')
        l1.AddEntry(0, sig, '').SetTextAlign(12)
        l1.AddEntry(0, 'Pedestal Substraction:', '')
        l1.AddEntry(0, 'yes', '').SetTextAlign(12)
        l1.SetNColumns(2)
        l1.Draw()
        self.ROOTObjects.append(l1)

    def draw_pulser_histos(self, show=True, corr=True):
        gROOT.ProcessLine('gErrorIgnoreLevel = kError;')
        histos = {i: ana.show_pulser_histo(show=False, corr=corr) for i, ana in enumerate(self.collection.itervalues()) if ana.IsAligned}
        if not show:
            gROOT.SetBatch(1)
        c = TCanvas('c', 'Pulser Histos', 1000, 1000)
        legend = TLegend(.13, .88 - self.get_number_of_analyses() * 0.03, .33, .88)
        histos[0].SetTitle('Pulser Distributions {0}Corrected'.format('Pedestal' if corr else 'Un'))
        for i, h in histos.iteritems():
            h.SetStats(0)
            h.GetXaxis().SetRangeUser(h.GetBinCenter(h.FindFirstBinAbove(2) * 10 / 10 - 20), h.GetBinCenter(h.FindLastBinAbove(2) * 10 / 10 + 10))
            h.Scale(1 / h.GetMaximum())
            h.SetLineColor(self.get_color())
            h.SetLineWidth(2)
            h.Draw() if not i else h.Draw('same')
            legend.AddEntry(h, '{0:6.2f} kHz/cm'.format(self.collection.values()[i].get_flux()) + '^{2}', 'l')
        legend.Draw()
        gROOT.ProcessLine('gErrorIgnoreLevel = 0;')
        gROOT.SetBatch(0)
        self.save_plots('AllPulserHistos{0}'.format('Uncorrected' if not corr else ''), sub_dir=self.save_dir)
        self.RootObjects.append([c, legend] + histos.values())
        z.reset_colors()

    def draw_all_pulser_info(self, mean_=True):
        graphs = [self.draw_pulser_info(show=False, mean_=mean_, corr=bool(x), beam_on=bool(y)) for x, y in zip([1, 1, 0, 0], [1, 0, 1, 0])]
        margins = self.find_graph_margins(graphs)
        c = TCanvas('c', 'Pulser Info', 1500, 1500)
        c.Divide(2, 2)
        for i, gr in enumerate(graphs, 1):
            gr.GetYaxis().SetRangeUser(*margins)
            self.format_histo(gr, y_off=1.3)
            pad = c.cd(i)
            pad.SetLogx()
            pad.SetBottomMargin(.15)
            gr.Draw('alp')
        gROOT.SetBatch(0)
        self.RootObjects.append([graphs, c])
        self.save_plots('AllPulserOverview{0}'.format('Mean' if mean_ else 'Sigma'), sub_dir=self.save_dir)

    def compare_pedestals(self, show=True):
        gr1 = self.draw_pedestals(show=False)
        gr2 = self.draw_pedestals(cut='pulser', show=False)
        graphs = [gr1, gr2]
        margins = self.find_graph_margins(graphs)
        gROOT.SetBatch(0) if show else gROOT.SetBatch(1)
        c = TCanvas('c', 'Pulser Pedestal Comparison', 1000, 1000)
        c.SetLogx()
        legend = TLegend(.7, .78, .88, .88)
        names = ['Signal', 'Pulser', 'BeamOff']
        for i, gr in enumerate(graphs):
            gr.GetYaxis().SetRangeUser(*margins)
            self.format_histo(gr, color=self.get_color())
            gr.Draw('lp') if i else gr.Draw('alp')
            legend.AddEntry(gr, names[i], 'pl')
        legend.Draw()
        gROOT.SetBatch(0)
        self.save_plots('PulserPedestalComparison', sub_dir=self.save_dir)
        self.RootObjects.append([c, graphs, legend])

    def draw_pulser_rates(self, show=True, flux=True, real=False):
        mode = self.get_mode(flux)
        gr = self.make_tgrapherrors('gr', 'Pulser Rate vs {mod} '.format(mod=mode))
        for i, (key, ana) in enumerate(self.collection.iteritems()):
            x = ana.run.Flux if flux else key
            fit = ana.Pulser.calc_fraction() if not real else ana.Pulser.calc_real_fraction(), 0
            gr.SetPoint(i, x, fit[0])
            gr.SetPointError(i, 0, fit[1])
        self.format_histo(gr, x_tit=self.make_x_tit(mode, flux), y_tit='Pulser Rate [Hz]')
        self.save_histo(gr, 'PulserRate{0}'.format(mode), show, logx=flux, draw_opt='alp')
        return gr

    def calc_pulser_error(self, fs11=65, fsh13=.5):
        runs = self.get_runs_by_collimator(fs11=fs11, fsh13=fsh13)
        means = []
        errors = []
        for run in runs:
            ana = self.collection[run]
            fit = ana.calc_pulser_fit(show=False)
            means.append(fit.Parameter(1))
            errors.append(fit.ParError(1))
        means_ = calc_mean(means)
        w_means = calc_weighted_mean(means, errors)
        return means_ if means_[1] > w_means[1] else w_means

    def calc_all_pulser_errors(self, recalc=False):
        pickle_path = self.FirstAnalysis.PickleDir + 'Ph_fit/PulserErrros_{tc}_{rp}_{dia}.pickle'.format(tc=self.TESTCAMPAIGN, rp=self.RunPlan, dia=self.DiamondName)

        def func():
            collimator_settings = set([(ana.run.RunInfo['fs11'], ana.run.RunInfo['fsh13']) for key, ana in self.collection.iteritems()])
            fits = {}
            for s in collimator_settings:
                retval = self.calc_pulser_error(fs11=s[0], fsh13=s[1])
                fits[s] = retval
            return fits

        errors = func() if recalc else None
        return self.do_pickle(pickle_path, func, errors)

    # endregion

    # ============================================
    # region CUTS

    def draw_bucket_info(self, flux=True, show=True, mean_=True):
        if not show:
            gROOT.SetBatch(1)
        gROOT.ProcessLine('gErrorIgnoreLevel = kError;')
        mode = 'Flux' if flux else 'Run'
        gr1 = self.make_tgrapherrors('gr1', '', color=self.get_color())
        prefix = 'Number of Bucket Cut Events' if not mean_ else 'Mean Pulse Height with Different Bucket Cuts'
        gr2 = self.make_tgrapherrors('gr2', '{pref} vs {mod}'.format(pref=prefix, mod=mode), color=self.get_color())
        gr3 = self.make_tgrapherrors('gr3', '', color=self.get_color())
        i = 0
        for key, ana in self.collection.iteritems():
            x = ana.run.Flux if flux else key
            if not mean_:
                n = ana.show_bucket_numbers(show=False)
                gr1.SetPoint(i, x, n['new'] / n['all'] * 100)
                gr2.SetPoint(i, x, n['old'] / n['all'] * 100)
            else:
                info = ana.show_bucket_means(show=False, plot_histos=False)
                gr1.SetPoint(i, x, info['new'][0])
                gr2.SetPoint(i, x, info['old'][0])
                gr3.SetPoint(i, x, info['no'][0])
                gr1.SetPointError(i, 0, info['new'][1])
                gr2.SetPointError(i, 0, info['old'][1])
                gr3.SetPointError(i, 0, info['no'][1])
            i += 1
        c = TCanvas('c', 'Bucket Numbers', 1000, 1000)
        c.SetLeftMargin(.13)
        if flux:
            c.SetLogx()
        self.format_histo(gr2, x_tit='{mod}{unit}'.format(mod=mode, unit=' [kHz/cm2]' if flux else ''), y_tit='Events [%]' if not mean_ else 'Mean [au]', y_off=1.7, color=None)
        gr2.Draw('apl')
        gr1.Draw('pl')
        if mean_:
            gr3.Draw('pl')
        leg = TLegend(.2, .8, .35, .9)
        leg.AddEntry(gr2, 'old cut', 'pl')
        leg.AddEntry(gr1, 'new cut', 'pl')
        if mean_:
            leg.AddEntry(gr3, 'no bucket', 'pl')
        leg.Draw()
        gROOT.SetBatch(0)
        gROOT.ProcessLine('gErrorIgnoreLevel = 0;')
        self.save_plots('{mode}_' + mode, sub_dir=self.save_dir)
        self.RootObjects.append([c, gr1, gr2, gr3, leg])

    # endregion

    # ============================================
    # region PEAK VALUES
    def draw_signal_peaks(self, flux=True, draw=True, pulser=False):
        """
        Shows the means of the signal peak distribution.
        :param flux:
        :param draw:
        :param pulser:
        """
        mode = 'Flux' if flux else 'Run'
        signal = 'Pulser' if pulser else 'Signal'
        prefix = 'Mean of {pul} Peaks: {dia} @ {bias}V vs {mode} '.format(mode=mode, dia=self.collection.values()[0].diamond_name, bias=self.Bias, pul='Pulser' if pulser else 'Signal')
        gr = self.make_tgrapherrors('gr', prefix)
        i = 0
        for key, ana in self.collection.iteritems():
            fit = ana.fit_peak_values(draw=False, pulser=pulser)
            x = ana.run.Flux if flux else key
            gr.SetPoint(i, x, fit.Parameter(1))
            gr.SetPointError(i, 0, fit.ParError(1))
            i += 1
        self.format_histo(gr, x_tit='{mod}{unit}'.format(mod=mode, unit=' [kHz/cm2]' if flux else ''))
        c = TCanvas('c', 'Mean of {0} Peaks'.format(signal), 1000, 1000)
        c.SetLogx()
        gr.Draw('alp')
        if not draw:
            c.Close()
        self.RootObjects.append([gr, c])

    def draw_signal_fwhm(self, flux=True, draw=True):
        """
        Shows the FWHM of the signal peak distribution.
        :param flux:
        :param draw:
        """
        mode = 'Flux' if flux else 'Run'
        prefix = 'FWHM of Signal Peaks: {dia} @ {bias}V vs {mode} '.format(mode=mode, dia=self.collection.values()[0].diamond_name, bias=self.Bias)
        gr = self.make_tgrapherrors('gr1', prefix)
        i = 0
        for key, ana in self.collection.iteritems():
            fwhm = ana.calc_peak_value_fwhm()
            x = ana.run.Flux if flux else key
            gr.SetPoint(i, x, fwhm)
            i += 1
        self.format_histo(gr, x_tit='{mod}{unit}'.format(mod=mode, unit=' [kHz/cm2]' if flux else ''))
        c = TCanvas('c', 'FWHM of Signal Peaks', 1000, 1000)
        gr.Draw('alp')
        if not draw:
            c.Close()
        self.RootObjects.append([gr, c])

    # endregion

    # ============================================
    # region 2D SIGNAL MAP
    def draw_mean_fwhm(self, saveplots=True, flux=True, draw=True):
        """
        Creates the FWHM Distribution of all selected MeanSignalHistograms
        :param saveplots: if True saves the plot
        :param flux: draw vs flux if True else vs run
        :param draw:
        """
        if not draw:
            gROOT.SetBatch(1)
        gROOT.ProcessLine('gErrorIgnoreLevel = kError;')
        mode = 'Flux' if flux else 'Run'
        prefix = 'FWHM of Mean Signal Histogram: {dia} @ {bias}V vs {mode} '.format(mode=mode, dia=self.collection.values()[0].diamond_name, bias=self.Bias)
        gr = self.make_tgrapherrors('pedestal', prefix)
        conversion_factor = 2 * sqrt(2 * log(2))  # sigma to FWHM
        i = 0
        for key, ana in self.collection.iteritems():
            fit = ana.fit_mean_signal_distribution()
            x = ana.run.Flux if flux else key
            gr.SetPoint(i, x, fit.Parameter(2) * conversion_factor)
            gr.SetPointError(i, 0, fit.ParError(2) * conversion_factor)
            i += 1
        c = TCanvas('c', 'FWHM', 1000, 1000)
        if flux:
            c.SetLogx()
        self.format_histo(gr, x_tit='Flux [kHz/cm2]', y_tit='FWHM [au]', y_off=1.1)
        gr.Draw()
        gROOT.SetBatch(0)
        gROOT.ProcessLine('gErrorIgnoreLevel = 0;')
        if saveplots:
            self.save_plots('Mean_FWHM_' + mode, canvas=c, sub_dir=self.save_dir)
        self.RootObjects.append([gr, c])
        self.FWHM = gr

    def draw_fluxes(self):
        g1 = self.make_tgrapherrors('g_fp', 'Number of Peaks', color=self.get_color())
        pixel_fluxes = [ana.run.Flux / 1000. for ana in self.collection.values()]
        g2 = self.make_tgrapherrors('g_ff', 'Pixel Fast-OR', x=self.runs, y=pixel_fluxes, color=self.get_color())
        for i, (run, ana) in enumerate(self.collection.iteritems()):
            flux, err = ana.Peaks.get_flux()
            g1.SetPoint(i, run, flux / 1000.)
            g1.SetPointError(i, 0, err / 1000.)
        mg = TMultiGraph('mg_ff', 'Flux Comparison')
        mg.Add(g1, 'pl')
        mg.Add(g2, 'pl')
        l = self.make_legend(nentries=3, x2=.4)
        l.AddEntry(g1, g1.GetTitle(), 'pl')
        l.AddEntry(g2, g2.GetTitle(), 'pl')
        names = ['1x1', '2x1', '2x2', '4x2', '4x4']
        self.format_histo(mg, x_tit='Pattern', y_tit='Flux [MHz/cm^{2}]', y_off=1.4, draw_first=True)
        for i, run in enumerate(self.runs):
            bin_x = mg.GetXaxis().FindBin(run)
            mg.GetXaxis().SetBinLabel(bin_x, names[i])
        self.save_histo(mg, 'FluxComparison', draw_opt='a', lm=.12, bm=.2, l=l)

    def save_signal_maps(self, hitmap=False, redo=False):

        name = 'signal' if not hitmap else 'hit'
        log_message('Generating {s} maps!'.format(s=name))
        self.start_pbar(self.NRuns)
        histos = []
        for i, ana in enumerate(self.collection.values(), 1):
            histos.append(ana.draw_signal_map(show=False, hitmap=hitmap, cut='' if hitmap else None, redo=redo))
            self.ProgressBar.update(i)
        self.ProgressBar.finish()

        # find min/max
        glob_max = (int(max([h.GetMaximum() for h in histos])) + 5) / 5 * 5
        glob_min = int(min([h.GetMinimum() for h in histos])) / 5 * 5
        for i, h in enumerate(histos):
            if not hitmap:
                self.format_histo(h, z_range=[glob_min, glob_max])
            self.save_histo(h, '{n}Map{nr}'.format(nr=str(i).zfill(2), n=name.title()), show=False, ind=i, draw_opt='colz', rm=.16, lm=.12)  # theta 55, phi 20

    def draw_signal_spreads(self, flux=True, draw=True):
        gROOT.ProcessLine('gErrorIgnoreLevel = kError;')
        gROOT.SetBatch(1)
        mode = 'Flux' if flux else 'Run'
        gr = self.make_tgrapherrors('gr', 'Relative Spread vs {mode}'.format(mode=mode))
        i = 0
        for key, ana in self.collection.iteritems():
            rel_spread = ana.calc_signal_spread()
            x = ana.run.Flux if flux else key
            gr.SetPoint(i, x, rel_spread[0])
            gr.SetPointError(i, 0, rel_spread[1])
            i += 1
        if draw:
            gROOT.SetBatch(0)
        c = TCanvas('c', 'SNR', 1000, 1000)
        if flux:
            c.SetLogx()
        self.format_histo(gr, x_tit='{mod}{unit}'.format(mod=mode, unit=' [kHz/cm2]' if flux else ''), y_tit='Relative Spread [%]')
        gr.Draw('ap')
        gROOT.ProcessLine('gErrorIgnoreLevel = 0;')
        self.save_plots('RelativeSpread', canvas=c, sub_dir=self.save_dir)
        self.RootObjects.append([gr, c])
        gROOT.SetBatch(0)

    def show_peak_distribution(self, show=True):
        """
        Shows the positions of the peaks of the 2D map.
        :param show:
        """
        gROOT.ProcessLine('gErrorIgnoreLevel = kError;')
        gROOT.SetBatch(1)
        # create an overall VotingHistogram
        ana = self.get_first_analysis()
        ana.draw_mean_signal_distribution(show=False)
        extrema = Extrema2D(ana.SignalMapHisto, ana.MeanSignalHisto)
        self.PeakDistribution = extrema.create_voting_histo()
        for run, ana in self.collection.iteritems():
            if ana.IsAligned:
                ana.find_2d_extrema(histo=self.PeakDistribution, show=False)
            else:
                print 'Run {run} is not aligned...'.format(run=run)
        c = TCanvas('c', 'Voting Histos', 1600, 800)
        c.Divide(2, 1)
        # new_pal = ar.array('i', [kYellow, kYellow, kOrange, kOrange - 3, kOrange + 7, kRed])
        ex = [TExec('ex1', 'gStyle->SetPalette(56);'), TExec('ex2', 'gStyle->SetPalette(51)')]
        if show:
            gROOT.SetBatch(0)
        for i, histo in enumerate(self.PeakDistribution.itervalues(), 1):
            c.cd(i)
            histo.Draw('col')
            ex[i - 1].Draw()
            histo.Draw('colz same')
        self.save_plots('PeakDistribution', sub_dir=self.save_dir)
        gROOT.ProcessLine('gErrorIgnoreLevel = 0;')
        gROOT.SetBatch(0)
        self.RootObjects.append([c, ex])

    def draw_signal_map(self, show=True, low=1e20, fid=True, factor=1):
        suffix = '{fid}{fac}'.format(fid='Fid' if fid else '', fac=factor)
        pickle_path = self.make_pickle_path('SignalMaps', 'SigMaps', self.RunPlan, self.channel, suffix)

        def func():
            histos = [ana.draw_signal_map(show=False, marg=False, fid=fid, factor=factor) for ana in self.collection.itervalues() if ana.run.Flux < low]
            h = histos[0]
            sig_map = TH2F('h_sms', 'Combined Signal Maps', h.GetNbinsX(), h.GetXaxis().GetXmin(), h.GetXaxis().GetXmax(), h.GetNbinsY(), h.GetYaxis().GetXmin(), h.GetYaxis().GetXmax())
            for h in histos:
                sig_map.Add(h)
            sig_map.Scale(1. / len(histos))
            self.format_histo(sig_map, x_tit='track_x [cm]', y_tit='track_y [cm]', y_off=1.4, z_off=1.3, stats=0, z_tit='Pulse Height [au]')
            self.__adjust_sig_map(sig_map)
            self.save_histo(sig_map, 'CombinedSignalMaps', show, lm=.12, rm=.16, draw_opt='colz')
            return sig_map

        hist = self.do_pickle(pickle_path, func)
        if not gROOT.FindObject('h_sms'):
            gStyle.SetPalette(53)
            self.__adjust_sig_map(hist)
            self.draw_histo(hist, '',  show, lm=.12, rm=.16, draw_opt='colz')
        return hist

    def __adjust_sig_map(self, h):
        h.GetZaxis().SetRangeUser(0, 500)
        h.GetXaxis().SetRangeUser(h.GetXaxis().GetBinCenter(h.FindFirstBinAbove(0)), h.GetXaxis().GetBinCenter(h.FindLastBinAbove(0)))
        h.GetYaxis().SetRangeUser(h.GetYaxis().GetBinCenter(h.FindFirstBinAbove(0, 2)), h.GetYaxis().GetBinCenter(h.FindLastBinAbove(0, 2)))
        h1 = TH1F('h_av', 'hav', 100, 1, h.GetBinContent(h.GetMaximumBin()))
        for i in xrange(1, h.GetNbinsX() * h.GetNbinsY() + 1):
            h1.Fill(h.GetBinContent(i))
        hmax = h1.GetMaximum()
        ph_min, ph_max = h1.GetBinCenter(h1.FindFirstBinAbove(hmax * .08)), h1.GetBinCenter(h1.FindLastBinAbove(hmax * .02))
        h.GetZaxis().SetRangeUser(ph_min, ph_max)
        self.draw_histo(h1)

    def draw_hit_map(self, show=True):
        pass

    # endregion

    # ====================================================================================
    # region BEAM PROFILE
    def draw_beam_info(self, mean_=True, flux=True, show=True, direction='x', fit_margin=.6):
        if not show:
            gROOT.SetBatch(1)
        gROOT.ProcessLine('gErrorIgnoreLevel = kError;')
        mode = 'Flux' if flux else 'Run'
        title = 'Mean' if mean_ else 'Sigma'
        gr = self.make_tgrapherrors('gr', '{tit} of the Beam Profile in {dir}'.format(tit=title, dir=direction.title()))
        i = 0
        for key, ana in self.collection.iteritems():
            x = ana.run.Flux if flux else key
            fit = ana.fit_beam_profile(direction, show=False, fit_margin=fit_margin)
            par = 1 if mean_ else 2
            gr.SetPoint(i, x, fit.Parameter(par))
            gr.SetPointError(i, 0, fit.ParError(par))
            i += 1
        c = TCanvas('c', 'Beam Profile', 1000, 1000)
        c.SetLeftMargin(.125)
        c.SetLogx() if flux else self.do_nothing()
        self.format_histo(gr, x_tit='{mod}{unit}'.format(mod=mode, unit=' [kHz/cm2]' if flux else ''), y_tit='{tit} [cm]'.format(tit=title), y_off=1.8)
        gr.Draw('alp')
        gROOT.SetBatch(0)
        gROOT.ProcessLine('gErrorIgnoreLevel = 0;')
        self.save_plots('BeamProfile{tit}{dir}{mar}'.format(tit=title, dir=direction.title(), mar=fit_margin * 100), sub_dir=self.save_dir)
        self.RootObjects.append([gr, c])
        return gr

    def draw_xy_profiles(self, flux=True, show=True, fitx=.4, fity=.7):
        gr1 = self.draw_beam_info(mean_=True, flux=flux, show=False, direction='x', fit_margin=fitx)
        gr2 = self.draw_beam_info(mean_=True, flux=flux, show=False, direction='y', fit_margin=fity)
        gr3 = self.draw_beam_info(mean_=False, flux=flux, show=False, direction='x', fit_margin=fitx)
        gr4 = self.draw_beam_info(mean_=False, flux=flux, show=False, direction='y', fit_margin=fity)
        if not show:
            gROOT.SetBatch(1)
        c = TCanvas('c', 'Pulse Height Distribution', 1500, 1500)
        c.Divide(2, 2)
        for i, gr in enumerate([gr1, gr2, gr3, gr4], 1):
            self.format_histo(gr, y_off=1.3)
            pad = c.cd(i)
            pad.SetLogx() if flux else self.do_nothing()
            pad.SetBottomMargin(.15)
            gr.Draw('alp')
        gROOT.SetBatch(0)
        self.save_plots('BeamProfileOverview', sub_dir=self.save_dir)
        self.RootObjects.append([c, gr1, gr2, gr3, gr4])

    def draw_beam_profiles(self, show=True, direction='x'):
        gROOT.ProcessLine('gErrorIgnoreLevel = kError;')
        histos = [ana.draw_beam_profile(mode=direction, show=False, fit=False) for ana in self.collection.itervalues()]
        if not show:
            gROOT.SetBatch(1)
        c = TCanvas('c', 'Chi2', 1000, 1000)
        c.SetLeftMargin(.13)
        legend = TLegend(.4, .6 - self.get_number_of_analyses() * 0.03, .6, .6)
        for i, h in enumerate(histos):
            h.SetStats(0)
            self.normalise_histo(h)
            h.SetLineColor(self.get_color())
            h.SetLineWidth(2)
            h.Draw() if not i else h.Draw('same')
            legend.AddEntry(h, '{0:6.2f} kHz/cm'.format(self.collection.values()[i].get_flux()) + '^{2}', 'l')
        legend.Draw()
        gROOT.ProcessLine('gErrorIgnoreLevel = 0;')
        gROOT.SetBatch(0)
        self.save_plots('AllBeamProfiles{mod}'.format(mod=direction.title()), sub_dir=self.save_dir)
        self.RootObjects.append([c, legend] + histos)

    # endregion

    # ====================================================================================
    # region TRACKS
    def show_chi2s(self, mode=None, show=True, disto=False):
        gROOT.ProcessLine('gErrorIgnoreLevel = kError;')
        self.reset_colors()
        histos = [ana.show_chi2(mode=mode, show=False, prnt=False) for ana in self.collection.itervalues()]
        yq = zeros(1)
        cuts = []
        for h in histos:
            h.GetQuantiles(1, yq, array([.9]))
            cuts.append(yq[0])
        cut = min(cuts)
        xmax = max(cuts) * 1.1
        legend = self.make_legend(y2=.95, nentries=self.get_number_of_analyses() + 1)
        stack = THStack('hx2', '#chi^{{2}}{mode}'.format(mode=' in ' + mode if mode is not None else ''))
        ymax = 0
        for i, h in enumerate(histos):
            self.format_histo(h, stats=0, color=self.get_color(), lw=2)
            self.normalise_histo(h, to100=True)
            stack.Add(h)
            ymax = max(ymax, h.GetBinContent(h.GetMaximumBin()))
            legend.AddEntry(h, '{0: 6.0f} kHz/cm^{{2}}'.format(self.collection.values()[i].get_flux()), 'l')
        self.format_histo(stack, x_tit='#chi^{2}', y_tit='Fraction of Events [%]', y_off=1.5, draw_first=True)
        stack.GetXaxis().SetRangeUser(0, xmax)
        mode = '' if mode is None else mode
        self.draw_histo(stack, '', show, self.save_dir, lm=.15, draw_opt='nostack', l=legend)
        l = self.draw_vertical_line(cut, -1e9, 1e9, color=2, style=2)
        legend.AddEntry(l, 'cut: 90% quantile', 'l')
        if disto:
            nominal_chi2 = TF1('f', '[1]*ROOT::Math::chisquared_pdf(x, {ndf})'.format(ndf=4 if not mode else 2), 0, xmax)
            histos[0].Fit(nominal_chi2, 'q0')
            nominal_chi2.SetNpx(1000)
            nominal_chi2.Draw('same')
            self.RootObjects.append(nominal_chi2)
        self.save_plots('AllChi2{mod}'.format(mod=mode.title()))

    def draw_all_chi2s(self, show=True):
        self.show_chi2s(show=show)
        self.show_chi2s('x', show)
        self.show_chi2s('y', show)

    def show_angles(self, mode='x', show=True):
        self.reset_colors()
        histos = [ana.draw_angle_distribution(mode=mode, show=False, print_msg=False) for ana in self.collection.itervalues()]

        legend = self.make_legend(nentries=self.get_number_of_analyses())
        stack = THStack('has', 'Track Angles in {mode}'.format(mode=mode.title()))
        for i, h in enumerate(histos):
            self.format_histo(h, stats=0, color=self.get_color())
            self.normalise_histo(h, to100=True)
            stack.Add(h)
            legend.AddEntry(h, '{0: 6.0f} kHz/cm^{{2}}'.format(self.collection.values()[i].get_flux()), 'l')
        self.format_histo(stack, x_tit='Angle [deg]', y_tit='Fraction of Events [%]', y_off=1.5, draw_first=True)
        stack.GetXaxis().SetRangeUser(-3, 4)
        self.RootObjects.append(self.save_histo(stack, 'AllTrackAngles{mod}'.format(mod=mode.title()), show, self.save_dir, lm=.15, draw_opt='nostack', l=legend))

    def draw_both_angles(self, show=True):
        self.show_angles('x', show)
        self.show_angles('y', show)

    def show_angle_peaks(self, mode='x', sigma=False, flux=True):
        gROOT.ProcessLine('gErrorIgnoreLevel = kError;')
        tit = '{mod} of Track Angle Distribution in {dir}'.format(mod='Sigma' if sigma else 'Mean', dir=mode.title())
        gr = self.make_tgrapherrors('gr', tit)
        i = 0
        for key, ana in self.collection.iteritems():
            fit = ana.calc_angle_fit(mode, show=False)
            x = ana.run.Flux if flux else key
            par = 2 if sigma else 1
            gr.SetPoint(i, x, fit.Parameter(par))
            gr.SetPointError(i, 0, fit.ParError(par))
            i += 1
        c = TCanvas('c', 'Angle Peaks', 1000, 1000)
        c.SetLeftMargin(.12)
        if flux:
            c.SetLogx()
        self.format_histo(gr, x_tit='{mod}{unit}'.format(mod='Flux' if flux else 'Run', unit=' [kHz/cm2]' if flux else ''), y_tit='Sigma [deg]' if sigma else 'Mean [deg]', y_off=1.5)
        gr.Draw('ap')
        gROOT.ProcessLine('gErrorIgnoreLevel = 0;')
        self.save_plots('TrackAngle{0}s{mod}'.format('Sigma' if sigma else 'Mean', mod=mode.title()), canvas=c, sub_dir=self.save_dir)
        self.RootObjects.append([gr, c])

    # endregion

    def draw_currents(self, v_range=None, rel_time=False):
        self.Currents.draw_indep_graphs(rel_time=rel_time, v_range=v_range)

    def make_flux_table(self):
        # for ana in self.collection.itervalues():
        #     print ana.run.RunInfo
        fluxes = OrderedDict(sorted({cs: [] for cs in set([(ana.run.RunInfo['fs11'], ana.run.RunInfo['fs13']) for ana in self.collection.itervalues()])}.iteritems()))
        for ana in self.collection.itervalues():
            fluxes[(ana.run.RunInfo['fs11'], ana.run.RunInfo['fs13'])].append('{0:3.1f}'.format(ana.run.calc_flux()))
        first_col = [[''] * max([len(col) for col in fluxes.itervalues()])]
        header = ['FS11/FSH13'] + ['{0}/{1}'.format(make_col_str(head[0]), make_col_str(head[1])) for head in fluxes.iterkeys()]
        print make_latex_table(header=header, cols=first_col + fluxes.values(), endline=True),
        print make_latex_table_row(['Mean'] + ['{0:3.1f}'.format(calc_mean(flux)[0]) for flux in fluxes.values()]),
        print make_latex_table_row(['Sigma'] + ['{0:3.1f}'.format(calc_mean(flux)[1]) for flux in fluxes.values()]),
        print '\\bottomrule'

    def make_signal_analysis(self, saveplots=True):
        """
        Run all available signal analyises together and plot them in an overview.
        :param saveplots:
        """
        start_time = time()
        self.draw_pulse_heights(show=False)
        self.draw_pedestals(show=False)
        self.draw_mean_fwhm(draw=False)
        c = TCanvas('c', 'overview', 800, 1000)
        c.Divide(1, 3)
        plots = [self.PulseHeight, self.Pedestal, self.FWHM]
        for i, plot in enumerate(plots, 1):
            pad = c.cd(i)
            pad.SetLogx()
            plot.Draw()
        if saveplots:
            self.save_plots('Overview Plot', sub_dir=self.save_dir, canvas=c)
        self.RootObjects.append(c)

        print '\nThe preanalysis for this selection took', self.print_elapsed_time(start_time)

    def get_systematic_error_table(self, latex=False):
        f = open('PlotsFelix/table_{tc}_{rp}_{dia}.txt'.format(tc=self.TESTCAMPAIGN, rp=self.RunPlan, dia=self.DiamondName), 'w')
        l = '&\t' if latex else ''
        print 'Pulser', 'SignalFlux', 'Signal < 150', 'Signal < 80', 'Full Pulser Spread', 'Single Pulser Spreads'
        pulser_err = self.calc_all_pulser_errors().values()
        p_mean = calc_mean([x[0] for x in pulser_err])
        out = '{0:2.2f}\t{l}{1:2.2f}\t{l}{2:2.2f}\t{l}'.format(min(x[1] / x[0] for x in pulser_err) * 100, max(x[1] / x[0] for x in pulser_err) * 100, p_mean[1] / p_mean[0] * 100, l=l)
        scan_errors = self.draw_all_ph_distributions(show=False).values()
        out += '{0:2.2f}\t{l}{1:2.2f}\t{l}'.format(min(x[1] / x[0] for x in scan_errors) * 100, max(x[1] / x[0] for x in scan_errors) * 100, l=l)
        flux_errors = self.draw_ph_distributions_below_flux(flux=150, show=False)
        out += '{0:2.2f}\t{l}'.format(flux_errors[1] / flux_errors[0] * 100, l=l)
        flux_errors = self.draw_ph_distributions_below_flux(flux=80, show=False)
        out += '{0:2.2f}\t{l}'.format(flux_errors[1] / flux_errors[0] * 100, l=l)
        out += '{0:2.2f}\t{l}'.format(self.calc_full_pedestal_spread(), l=l)
        spreads = self.calc_all_pedestal_spreads().values()
        try:
            min_spread = min(x for x in spreads if x)
        except ValueError:
            min_spread = 0
        out += '{0:2.2f}\t{l}{1:2.2f}'.format(min_spread, max(x for x in spreads), l=l)
        print out
        f.write(out)

    def get_runs_by_collimator(self, fs11=65, fsh13=.5):
        return [key for key, ana in self.collection.iteritems() if ana.run.RunInfo['fs11'] == fs11 and ana.run.RunInfo['fsh13'] == fsh13]

    def get_runs_below_flux(self, flux):
        return [key for key, ana in self.collection.iteritems() if ana.run.Flux < flux]

    def select_runs_in_range(self, start, stop):
        new_collection = OrderedDict()
        for key, ana in self.collection.iteritems():
            if start <= key <= stop:
                new_collection[key] = ana
        if not new_collection:
            print 'You did not select any run! No changes were made!'
        else:
            self.collection = new_collection

    def set_channel(self, ch):
        """
        Sets the channels to be analysed by the SignalAnalysisobjects.
        :param ch: int (0 || 3)
        """
        for ana in self.collection.values():
            ana.set_channel(ch)

    def get_fluxes(self):
        flux = OrderedDict()
        for key, ana in self.collection.iteritems():
            flux[key] = ana.run.get_flux()
        return flux

    @staticmethod
    def get_mode(flux, vs_time=False):
        string = 'Run'
        string = 'Flux' if flux else string
        return 'Time' if vs_time else string

    def get_first_analysis(self):
        return self.collection.values()[0]

    def get_last_analysis(self):
        return self.collection.values()[-1]

    def get_run_numbers(self):
        """ :return: sorted list of run numbers in AnalysisCollection instance """
        return sorted(self.collection.keys())

    def get_number_of_analyses(self):
        """ :return: number of analyses that the analysis collection object contains """
        return len(self.collection)

    def show_information(self):
        print "ANALYSIS COLLECTION INFO:"
        self.get_first_analysis().print_info_header()
        for ana in self.collection.itervalues():
            ana.print_information(header=False)

    def print_loaded(self):
        print '\033[1A\rRuns {0}-{1} were successfully loaded!{2}\n'.format(self.runs[0], self.runs[-1], 20 * ' ')

    def set_verbose(self, status):
        self.verbose = status
        for ana in self.collection.itervalues():
            ana.verbose = status
            ana.Pulser.verbose = status
            ana.Pedestal.verbose = status
            ana.Cut.verbose = status

    @staticmethod
    def make_x_tit(mode, flux):
        return '{mod}{unit}'.format(mod=mode, unit=' [kHz/cm^{2}]' if flux else '')


if __name__ == "__main__":
    st = time()
    main_parser = ArgumentParser()
    main_parser.add_argument('runplan', nargs='?', default=3)
    main_parser.add_argument('dia', nargs='?', default=1, type=int)
    main_parser.add_argument('dia2', nargs='?', default=1, type=int)
    main_parser.add_argument('-tc', '--testcampaign', nargs='?', default='')
    main_parser.add_argument('-t', '--tree', default=True, action='store_false')
    main_parser.add_argument('-r', '--runs', action='store_true')
    args = main_parser.parse_args()
    tc = args.testcampaign if args.testcampaign.startswith('201') else None
    run_plan = args.runplan
    diamond = args.dia
    a = Elementary(tc, True, get_resolution())
    sel = RunSelection(testcampaign=tc)
    sel.select_runs_from_runplan(run_plan, ch=diamond) if not args.runs else sel.select_runs([int(args.runplan), int(args.dia if args.dia else args.runplan)], args.dia2 if args.dia2 else 1)
    a.print_banner('STARTING PAD-ANALYSIS COLLECTION OF RUNPLAN {0}'.format(run_plan))
    a.print_testcampaign()

    z = AnalysisCollection(sel, load_tree=args.tree, verbose=True)
    z.print_loaded()
    z.print_elapsed_time(st, 'Instantiation')
    if args.runs:
        z.Currents.draw_indep_graphs()
        raw_input('Press any button to exit')<|MERGE_RESOLUTION|>--- conflicted
+++ resolved
@@ -245,54 +245,6 @@
         self.RootObjects.append([ph, cur, pul, c, legends, pads, run_info])
         # self.FirstAnalysis.run.reset_info_legend()
 
-<<<<<<< HEAD
-=======
-    def draw_ph_vs_voltage(self, binning=10000, pulser=False, redo=False, show=False):
-        gr1 = self.make_tgrapherrors('gStatError', 'stat. error', self.get_color())
-        gStyle.SetEndErrorSize(4)
-        gr_first = self.make_tgrapherrors('gFirst', 'first run', marker=22, color=2, marker_size=2)
-        gr_last = self.make_tgrapherrors('gLast', 'last run', marker=23, color=2, marker_size=2)
-        gr_errors = self.make_tgrapherrors('gFullError', 'stat. + repr. error', marker=0, color=602, marker_size=0)
-
-        # flux_errors = self.draw_ph_distributions_below_flux(flux=80, show=False, save_plot=False)
-        # rel_sys_error = flux_errors[1] / flux_errors[0]
-        rel_sys_error = 0
-        i, j = 0, 0
-        for key, ana in self.collection.iteritems():
-            fit1 = ana.draw_pulse_height(binning=binning, corr=True, save=redo, show=False) if not pulser else ana.Pulser.draw_distribution_fit(show=False, save=False)
-            x = ana.run.RunInfo['dia{nr}hv'.format(nr=self.DiamondNumber)]
-            s, e = (fit1.Parameter(0), fit1.ParError(0)) if not pulser else (fit1.Parameter(1), fit1.ParError(1))
-            gr1.SetPoint(i, x, s)
-            self.log_info('{x}\t{s:5.2f} {e:3.2f}'.format(x=x, s=s, e=e))
-            gr1.SetPointError(i, 0, e)
-            gr_errors.SetPoint(i, x, s)
-            gr_errors.SetPointError(i, 0, e + rel_sys_error * s)
-            # set special markers for the first and last run
-            if i == 0:
-                gr_first.SetPoint(0, x, s)
-            if j == len(self.collection) - 1:
-                gr_last.SetPoint(0, x, s)
-            i += 1
-            j += 1
-        graphs = [gr_errors, gr1]
-        gr_line = gr1.Clone()
-        self.format_histo(gr_line, name='gLine', color=920)
-        graphs += [gr_first, gr_last]
-        legend = self.make_legend(.65, .35, nentries=len(graphs))
-        # gr1.SetName('data') if len(graphs) < 5 else self.do_nothing()
-
-        mg = TMultiGraph('mg_ph', '' + self.DiamondName)
-        # mg.Add(gr_line, 'l')
-        for gr in graphs:
-            if gr.GetName().startswith('gFull'):
-                legend.AddEntry(gr, gr.GetTitle(), 'l')
-            else:
-                legend.AddEntry(gr, gr.GetTitle(), 'p')
-            mg.Add(gr, 'p')
-        self.format_histo(mg, x_tit='Voltage [V]', y_tit='Pulse Height [au]', y_off=1.3, draw_first=True)
-        self.save_histo(mg, '{s}VoltageScan'.format(s='Signal' if not pulser else 'Pulser'), draw_opt='a', lm=.12, show=show)
-
->>>>>>> 32870a97
     def draw_slope_vs_voltage(self, show=True, gr=False):
         h = TH1F('hSV', 'PH Slope Distribution', 10, -1, 1) if not gr else self.make_tgrapherrors('gSV', 'PH Slope vs. Voltage')
 
