--- conflicted
+++ resolved
@@ -8,11 +8,8 @@
 from numpy import log, array, zeros
 from time import time
 from screeninfo import get_monitors
-<<<<<<< HEAD
 from dispy import JobCluster
-=======
 from functools import partial
->>>>>>> eb50799c
 
 from ROOT import gROOT, TCanvas, TLegend, TExec, gStyle, TMultiGraph, THStack, TF1
 
@@ -107,13 +104,8 @@
 
     def add_analyses(self, load_tree):
         """ Creates and adds Analysis objects with run numbers in runs. """
-<<<<<<< HEAD
         for run in self.runs:
             analysis = PadAnalysis(run, self.channel, self.min_max_rate_runs, load_tree=load_tree, verbose=self.verbose)
-=======
-        for run, dia in sorted(zip(self.runs, self.diamonds)):
-            analysis = PadAnalysis(run, dia, self.min_max_rate_runs, load_tree=load_tree, verbose=self.verbose)
->>>>>>> eb50799c
             self.collection[analysis.run.run_number] = analysis
             self.current_run_number = analysis.run.run_number
 
