--- conflicted
+++ resolved
@@ -11,11 +11,7 @@
 from dispy import JobCluster
 from functools import partial
 
-<<<<<<< HEAD
 from ROOT import gROOT, TCanvas, TLegend, TExec, gStyle, TMultiGraph, THStack, TF1
-=======
-from ROOT import gROOT, TCanvas, TLegend, TExec, gStyle, TMultiGraph
->>>>>>> f9650ab2
 
 from CurrentInfo import Currents
 from Elementary import Elementary
@@ -63,14 +59,9 @@
         self.bias = self.get_first_analysis().bias
 
         # root stuff
-<<<<<<< HEAD
         self.run_plan = run_selection.SelectedRunplan
         self.Type = run_selection.SelectedType
         self.save_dir = '{dia}/runplan{plan}'.format(tc=self.TESTCAMPAIGN[2:], plan=self.run_plan, dia=self.diamond_name)
-=======
-        self.run_plan = list_of_runs.selected_runplan if isinstance(list_of_runs, RunSelection) else '-'
-        self.save_dir = '{tc}_Runplan{plan}_{dia}'.format(tc=self.TESTCAMPAIGN[2:], plan=self.run_plan, dia=self.diamond_name)
->>>>>>> f9650ab2
         self.RootObjects = []
         # important plots
         self.FWHM = None
@@ -129,7 +120,6 @@
         path = self.run_config_parser.get('BASIC', 'runinfofile')
         f = open(path, 'r')
         run_log = json.load(f)
-<<<<<<< HEAD
         fluxes = {calc_flux(run_log[str(run)], self.TESTCAMPAIGN): run for run in self.runs}
         if self.verbose:
             print 'RUN FLUX [kHz/cm2]'
@@ -137,17 +127,6 @@
                 print '{run:3d} {flux:14.2f}'.format(run=run, flux=calc_flux(run_log[str(run)], self.TESTCAMPAIGN))
         print '\n'
         return {'min': fluxes[min(fluxes)], 'max': fluxes[max(fluxes)]}
-=======
-        fluxes = {}
-        print 'RUN   FLUX'
-        for run in self.runs:
-            flux = run_log[str(run)][flux_name]
-            print '{run:3d} {flux:6.1f}'.format(run=run, flux=flux)
-            fluxes[flux] = run
-        min_flux = min(fluxes)
-        max_flux = max(fluxes)
-        return {'min': fluxes[min_flux], 'max': fluxes[max_flux]}
->>>>>>> f9650ab2
 
     def generate_slope_pickle(self):
         picklepath = 'Configuration/Individual_Configs/Slope/{tc}_{run}.pickle'.format(tc=self.TESTCAMPAIGN, run=self.min_max_rate_runs['min'])
@@ -161,31 +140,17 @@
             return
         Analysis(self.min_max_rate_runs['max'])
 
-<<<<<<< HEAD
     # endregion
 
     def create_all_single_run_plots(self):
         old_verbose = self.FirstAnalysis.verbose
         self.set_verbose(False)
-=======
-    @staticmethod
-    def make_runselection(run_list):
-        assert type(run_list) is list, 'run list argument has to be a list!'
-        selection = RunSelection()
-        selection.select_runs(run_list, do_assert=True)
-        return selection
-
-    # endregion
-
-    def create_all_single_run_plots(self):
->>>>>>> f9650ab2
         for key, ana in self.collection.iteritems():
             print 'Create Plots for Run ', key
             ana.compare_consecutive_cuts(scale=False)
             ana.compare_consecutive_cuts(scale=True)
             ana.show_cut_contributions(show=False)
             ana.draw_bucket_pedestal(show=False)
-<<<<<<< HEAD
         self.set_verbose(old_verbose)
 
     # ============================================
@@ -290,7 +255,7 @@
         i, j = 0, 0
         for key, ana in self.collection.iteritems():
             fit1 = ana.draw_pulse_height(binning, evnt_corr=True, save=False) if not pulser else ana.Pulser.draw_distribution_fit(show=False, save=False)
-            x = ana.run.RunInfo['dia{nr}hv'.format(nr=self.diamonds[0])]
+            x = ana.run.RunInfo['dia{nr}hv'.format(nr=self.FirstAnalysis.run.channels.index(self.channel) + 1)]
             print x, '\t',
             s, e = (fit1.Parameter(0), fit1.ParError(0)) if not pulser else (fit1.Parameter(1), fit1.ParError(1))
             gr1.SetPoint(i, x, s)
@@ -446,96 +411,6 @@
     def draw_pedestals(self, region='ab', peak_int='2', flux=True, all_regions=False, sigma=False, show=True, cut=None, beam_on=True, save=False):
 
         pickle_path = self.FirstAnalysis.PickleDir + 'Pedestal/AllPedestals_{tc}_{rp}_{dia}.pickle'.format(tc=self.TESTCAMPAIGN, rp=self.run_plan, dia=self.diamond_name)
-=======
-
-    # ============================================
-    # region SIGNAL/PEDESTAL
-    def draw_pulse_heights(self, binning=20000, flux=True, raw=False, all_corr=False, show=True):
-        mode = 'Flux' if flux else 'Run'
-        prefix = 'Pulse Height vs {mod} - '.format(mod=mode)
-        gr1 = self.make_tgrapherrors('eventwise', prefix + 'eventwise correction', self.get_color())
-        gr2 = self.make_tgrapherrors('binwise', prefix + 'binwise correction', self.get_color())
-        gr3 = self.make_tgrapherrors('mean ped', prefix + 'mean correction', self.get_color())
-        gr4 = self.make_tgrapherrors('raw', prefix + 'raw', self.get_color())
-        gr_first = self.make_tgrapherrors('first run', prefix + 'first', marker=22, color=2)
-        gr_first.SetMarkerSize(2)
-        gr_last = self.make_tgrapherrors('last run', prefix + 'last', marker=23, color=2)
-        gr_last.SetMarkerSize(2)
-
-        i, j = 0, 0
-        for key, ana in self.collection.iteritems():
-            fit1 = ana.draw_pulse_height(binning, evnt_corr=True, show=False)
-            fit2 = ana.draw_pulse_height(binning, bin_corr=True, show=False)
-            fit3 = ana.draw_pulse_height(binning, off_corr=True, show=False, evnt_corr=False)
-            fit4 = ana.draw_pulse_height(binning, evnt_corr=False, show=False)
-            print '\033[1A', '{0:5.1f}'.format(fit1.Parameter(0))
-            x = ana.run.flux if flux else key
-            if fit1.Parameter(0) > 10:
-                gr1.SetPoint(i, x, fit1.Parameter(0))
-                gr2.SetPoint(i, x, fit2.Parameter(0))
-                gr3.SetPoint(i, x, fit3.Parameter(0))
-                gr4.SetPoint(i, x, fit4.Parameter(0))
-                gr1.SetPointError(i, 0, fit1.ParError(0))
-                gr2.SetPointError(i, 0, fit2.ParError(0))
-                gr3.SetPointError(i, 0, fit3.ParError(0))
-                gr4.SetPointError(i, 0, fit4.ParError(0))
-                # set special markers for the first and last run
-                if i == 0:
-                    gr_first.SetPoint(0, x, fit1.Parameter(0))
-                if j == len(self.collection) - 1:
-                    gr_last.SetPoint(0, x, fit1.Parameter(0))
-                i += 1
-            j += 1
-        gROOT.SetBatch(1)
-        graphs = [gr1, gr_first, gr_last]
-        legend = TLegend(0.7, 0.18, 0.88, .3)
-        legend.SetName('l1')
-        legend.SetFillColor(0)
-        legend.SetFillStyle(0)
-        if all_corr:
-            graphs += [gr2, gr3]
-        if raw:
-            graphs.append(gr4)
-
-        mg = TMultiGraph('mg_ph', prefix + self.diamond_name,)
-        for gr in graphs:
-            legend.AddEntry(gr, gr.GetName(), 'p')
-            mg.Add(gr, 'lp')
-        mg.Draw('a')
-        gROOT.SetBatch(0)
-        ymin = mg.GetYaxis().GetXmin()
-        ymax = mg.GetYaxis().GetXmax()
-
-        # small range
-        self.format_histo(mg, color=None, x_tit=mode + ' [kHz/cm^{2}]' if flux else '', y_tit='Pulse Height [au]', y_off=1.6, x_off=1.3)
-        mg.GetYaxis().SetRangeUser(ymin - (ymax - ymin) * .3, ymax)
-        mg.GetXaxis().SetLimits(gr_first.GetX()[0] * 0.8, gr_last.GetX()[0] * 1.2)
-        self.RootObjects.append(self.save_histo(mg, 'PulseHeight{mod}'.format(mod=mode.title()), False, self.save_dir, lm=.14, draw_opt='A', l=legend, logx=True))
-
-        # no zero suppression
-        mg1 = mg.Clone()
-        mg1.SetName('mg1_ph')
-        mg1.GetYaxis().SetRangeUser(0, ymax * 1.1)
-        self.RootObjects.append(self.save_histo(mg1, 'PulseHeightZero{mod}'.format(mod=mode.title()), False, self.save_dir, lm=.14, draw_opt='A', l=legend, logx=True))
-
-        gROOT.SetBatch(1) if not show else self.do_nothing()
-        c = TCanvas('c_phall', 'Rate Scan', 2000, 1000)
-        c.Divide(2)
-        for i, gr in enumerate([mg, mg1], 1):
-            pad = c.cd(i)
-            pad.SetLogx()
-            pad.SetMargin(.13, .1, .15, .1)
-            gr.Draw('a')
-        self.RootObjects.append(c)
-        self.save_plots('PHOverview{mod}'.format(mod=mode), self.save_dir)
-        gROOT.SetBatch(0)
-
-        self.PulseHeight = gr1
-
-    def draw_pedestals(self, region='ab', peak_int='2', flux=True, all_regions=False, sigma=False, show=True, cut=None, beam_on=True):
-        legend = TLegend(0.7, 0.3, 0.98, .7)
-        legend.SetName('l1')
->>>>>>> f9650ab2
         mode = 'Flux' if flux else 'Run'
         log_message('Getting pedestals')
         self.start_pbar(self.NRuns)
@@ -567,7 +442,6 @@
                 i += 1
             self.format_histo(gr1, color=None, x_tit=self.make_x_tit(mode, flux), y_tit='Mean Pedestal [au]', y_off=1.45)
             if all_regions:
-<<<<<<< HEAD
                 for i, gr in enumerate(graphs):
                     legend.AddEntry(gr, str(regions.values()[i]), 'p')
                     gr.Draw('alp') if not i else gr.Draw('lp')
@@ -583,34 +457,6 @@
 
     def draw_pulser_pedestals(self, show=True, save=False):
         self.draw_pedestals(cut=self.FirstAnalysis.Pulser.PulserCut, show=show, save=save)
-=======
-                for reg, gr in zip(regions, graphs):
-                    fit_par = ana.show_pedestal_histo(reg, peak_int, draw=False)
-                    gr.SetPoint(i, x, fit_par.Parameter(par))
-                    gr.SetPointError(i, 0, fit_par.ParError(par))
-            i += 1
-        if show:
-            gROOT.SetBatch(0)
-            gROOT.ProcessLine('gErrorIgnoreLevel = 0;')
-        c = TCanvas('c', 'Pedestal vs Run', 1000, 1000)
-        if flux:
-            c.SetLogx()
-        self.format_histo(gr1, color=None, x_tit=self.make_x_tit(mode, flux), y_tit='Mean Pedestal [au]')
-        gr1.Draw('alp')
-        if all_regions:
-            for i, gr in enumerate(graphs):
-                legend.AddEntry(gr, str(regions.values()[i]), 'p')
-                gr.Draw('alp') if not i else gr.Draw('lp')
-            legend.Draw()
-        gROOT.SetBatch(0)
-        gROOT.ProcessLine('gErrorIgnoreLevel = 0;')
-        self.Pedestal = gr1
-        self.RootObjects.append([graphs, legend, c])
-        save_name = 'Pedestal_{mod}{cut}'.format(mod=mode, cut='' if cut is None else cut_string.GetName())
-        self.save_plots(save_name, sub_dir=self.save_dir)
-        self.reset_colors()
-        return gr1
->>>>>>> f9650ab2
 
     def draw_signal_distributions(self, show=True, off=3):
         gROOT.ProcessLine('gErrorIgnoreLevel = kError;')
@@ -646,12 +492,6 @@
             legends[i - 1].Draw()
         self.RootObjects.append([c, legends])
         gROOT.SetBatch(0)
-<<<<<<< HEAD
-=======
-        gROOT.ProcessLine('gErrorIgnoreLevel = 0;')
-        self.save_plots('SignalDistributions', sub_dir=self.save_dir)
-        self.RootObjects.append([c, histos, legend])
->>>>>>> f9650ab2
 
     def draw_snrs(self, flux=True, draw=True):
         gROOT.SetBatch(1)
@@ -775,7 +615,6 @@
 
     # ============================================
     # region PULSER
-<<<<<<< HEAD
     def draw_pulser_info(self, flux=True, show=True, mean_=True, corr=True, beam_on=True, vs_time=False, do_fit=True, scale=1, save_comb=True, save=True, ret_mg=False):
 
         pickle_path = self.FirstAnalysis.PickleDir + 'Pulser/PulseHeights_{tc}_{rp}_{dia}.pickle'.format(tc=self.TESTCAMPAIGN, rp=self.run_plan, dia=self.diamond_name)
@@ -883,41 +722,6 @@
         l1.SetNColumns(2)
         l1.Draw()
         self.ROOTObjects.append(l1)
-=======
-    def draw_pulser_info(self, flux=True, show=True, mean=True, corr=True, beam_on=True):
-        gROOT.ProcessLine('gErrorIgnoreLevel = kError;')
-        mode = 'Flux' if flux else 'Run'
-        title = '{mean} of Pulser vs {mod} ({ped}, {beam})'.format(mean='Mean' if mean else 'Sigma', mod=mode,
-                                                                   ped='pedcorrected' if corr else 'uncorrected', beam='BeamOff' if not beam_on else 'BeamOn')
-        gr = self.make_tgrapherrors('gr', title)
-        i = 0
-        for key, ana in self.collection.iteritems():
-            x = ana.run.flux if flux else key
-            fit = ana.calc_pulser_fit(show=False, corr=corr, beam_on=beam_on)
-            par = 1 if mean else 2
-            cut = ana.Cut.generate_pulser_cut(beam_on)
-            ped_fit = ana.show_pedestal_histo(cut=cut, draw=False)
-            ped_err = ped_fit.ParError(par)
-            if ana.IsAligned:
-                gr.SetPoint(i, x, fit.Parameter(par))
-                gr.SetPointError(i, 0, sqrt(pow(fit.ParError(par), 2) + pow(ped_err, 2)))
-                i += 1
-        if not show:
-            gROOT.SetBatch(1)
-        c = TCanvas('c', 'Pulser Overview', 1000, 1000)
-        if corr:
-            gStyle.SetOptFit(1)
-            gr.Fit('pol0', 'q')
-        c.SetLeftMargin(.125)
-        c.SetLogx() if flux else self.do_nothing()
-        self.format_histo(gr, x_tit=self.make_x_tit(mode, flux), y_tit='{mean} [au]'.format(mean='Mean' if mean else 'Sigma'), y_off=1.8)
-        gr.Draw('alp')
-        gROOT.SetBatch(0)
-        gROOT.ProcessLine('gErrorIgnoreLevel = 0;')
-        self.save_plots('Pulser{mean}{a}{b}'.format(mean='Mean' if mean else 'Sigma', a=corr, b=beam_on), sub_dir=self.save_dir)
-        self.RootObjects.append([gr, c])
-        return gr
->>>>>>> f9650ab2
 
     def draw_pulser_histos(self, show=True, corr=True):
         gROOT.ProcessLine('gErrorIgnoreLevel = kError;')
@@ -956,11 +760,7 @@
             gr.Draw('alp')
         gROOT.SetBatch(0)
         self.RootObjects.append([graphs, c])
-<<<<<<< HEAD
         self.save_plots('AllPulserOverview{0}'.format('Mean' if mean_ else 'Sigma'), sub_dir=self.save_dir)
-=======
-        self.save_plots('AllPulserOverview{0}'.format('Mean' if mean else 'Sigma'), sub_dir=self.save_dir)
->>>>>>> f9650ab2
 
     def compare_pedestals(self, show=True):
         gr1 = self.draw_pedestals(show=False)
@@ -992,15 +792,7 @@
             gr.SetPoint(i, x, fit[0])
             gr.SetPointError(i, 0, fit[1])
         self.format_histo(gr, x_tit=self.make_x_tit(mode, flux), y_tit='Pulser Rate [Hz]')
-<<<<<<< HEAD
         self.save_histo(gr, 'PulserRate{0}'.format(mode), show, logx=flux, draw_opt='alp')
-=======
-        gr.Draw('alp')
-        gROOT.SetBatch(0)
-        gROOT.ProcessLine('gErrorIgnoreLevel = 0;')
-        self.save_plots('PulserRate{0}'.format(mode), sub_dir=self.save_dir)
-        self.RootObjects.append([gr, c])
->>>>>>> f9650ab2
         return gr
 
     def calc_pulser_error(self, fs11=65, fsh13=.5):
@@ -1041,11 +833,7 @@
         gROOT.ProcessLine('gErrorIgnoreLevel = kError;')
         mode = 'Flux' if flux else 'Run'
         gr1 = self.make_tgrapherrors('gr1', '', color=self.get_color())
-<<<<<<< HEAD
         prefix = 'Number of Bucket Cut Events' if not mean_ else 'Mean Pulse Height with Different Bucket Cuts'
-=======
-        prefix = 'Number of Bucket Cut Events' if not mean else 'Mean Pulse Height with Different Bucket Cuts'
->>>>>>> f9650ab2
         gr2 = self.make_tgrapherrors('gr2', '{pref} vs {mod}'.format(pref=prefix, mod=mode), color=self.get_color())
         gr3 = self.make_tgrapherrors('gr3', '', color=self.get_color())
         i = 0
@@ -1343,7 +1131,6 @@
         stack = THStack('hx2', '#chi^{{2}}{mode}'.format(mode=' in ' + mode if mode is not None else ''))
         ymax = 0
         for i, h in enumerate(histos):
-<<<<<<< HEAD
             self.format_histo(h, stats=0, color=self.get_color(), lw=2)
             self.normalise_histo(h, to100=True)
             stack.Add(h)
@@ -1362,20 +1149,6 @@
             nominal_chi2.Draw('same')
             self.RootObjects.append(nominal_chi2)
         self.save_plots('AllChi2{mod}'.format(mod=mode.title()))
-=======
-            h.GetXaxis().SetRangeUser(0, yq[0])
-            self.normalise_histo(h)
-            h.SetLineColor(self.get_color())
-            h.SetLineWidth(2)
-            h.Draw() if not i else h.Draw('same')
-            legend.AddEntry(h, '{0:6.2f} kHz/cm'.format(self.collection.values()[i].get_flux()) + '^{2}', 'l')
-            self.RootObjects.append(h)
-        legend.Draw()
-        gROOT.ProcessLine('gErrorIgnoreLevel = 0;')
-        mode = '' if mode is None else mode
-        self.save_plots('AllChi2{mod}'.format(mod=mode.upper()), canvas=c, sub_dir=self.save_dir)
-        self.RootObjects.append([legend, c])
->>>>>>> f9650ab2
 
     def draw_all_chi2s(self, show=True):
         self.show_chi2s(show=show)
@@ -1389,7 +1162,6 @@
         legend = self.make_legend(nentries=self.get_number_of_analyses())
         stack = THStack('has', 'Track Angles in {mode}'.format(mode=mode.title()))
         for i, h in enumerate(histos):
-<<<<<<< HEAD
             self.format_histo(h, stats=0, color=self.get_color())
             self.normalise_histo(h, to100=True)
             stack.Add(h)
@@ -1401,18 +1173,6 @@
     def draw_both_angles(self, show=True):
         self.show_angles('x', show)
         self.show_angles('y', show)
-=======
-            h.SetStats(0)
-            self.normalise_histo(h)
-            h.SetLineColor(self.get_color())
-            h.Draw() if not i else h.Draw('same')
-            legend.AddEntry(h, '{0:6.2f} kHz/cm'.format(self.collection.values()[i].get_flux()) + '^{2}', 'l')
-            self.RootObjects.append(h)
-        legend.Draw()
-        gROOT.ProcessLine('gErrorIgnoreLevel = 0;')
-        self.save_plots('AllTrackAngles{mod}'.format(mod=mode.upper()), sub_dir=self.save_dir)
-        self.RootObjects.append([legend, c])
->>>>>>> f9650ab2
 
     def show_angle_peaks(self, mode='x', sigma=False, flux=True):
         gROOT.ProcessLine('gErrorIgnoreLevel = kError;')
@@ -1566,13 +1326,11 @@
         return '{mod}{unit}'.format(mod=mode, unit=' [kHz/cm^{2}]' if flux else '')
 
 
-
 if __name__ == "__main__":
     st = time()
     main_parser = ArgumentParser()
     main_parser.add_argument('runplan', nargs='?', default=3)
     main_parser.add_argument('dia', nargs='?', default=1, type=int)
-<<<<<<< HEAD
     main_parser.add_argument('-tc', '--testcampaign', nargs='?', default='')
     main_parser.add_argument('-t', '--tree', default=True, action='store_false')
     args = main_parser.parse_args()
@@ -1589,19 +1347,4 @@
 
     z = AnalysisCollection(sel, load_tree=args.tree, verbose=True)
     z.print_loaded()
-    z.print_elapsed_time(st, 'Instantiation')
-=======
-    main_parser.add_argument('-tc', '--testcampaign', nargs='?', default='201510')
-    args = main_parser.parse_args()
-    tc = args.testcampaign if args.testcampaign.startswith('201') else '201510'
-    run_plan = args.runplan
-    diamond = args.dia
-    a = Elementary(tc)
-    a.print_testcampaign()
-    sel = RunSelection(testcampaign=tc)
-    sel.select_runs_from_runplan(run_plan)
-    message = 'STARTING PAD-ANALYSIS COLLECTION OF RUNPLAN {0:02d}'.format(run_plan)
-    print '\n{delim}\n{msg}\n{delim}\n'.format(delim=len(str(message)) * '=', msg=message)
-
-    z = AnalysisCollection(sel, diamond)
->>>>>>> f9650ab2
+    z.print_elapsed_time(st, 'Instantiation')