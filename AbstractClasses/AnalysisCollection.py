# ==============================================
# IMPORTS
# ==============================================
import json
import os
from ConfigParser import ConfigParser
from argparse import ArgumentParser
from collections import OrderedDict
from numpy import sqrt, log, array, zeros
from time import time

from ROOT import gROOT, TCanvas, TLegend, TExec, gStyle, TMultiGraph, THStack

from CurrentInfo import Currents
from Elementary import Elementary
from Extrema import Extrema2D
from PadAnalysis import PadAnalysis
from RunSelection import RunSelection
from TelescopeAnalysis import Analysis
from Utils import *


# ==============================================
# MAIN CLASS
# ==============================================
class AnalysisCollection(Elementary):
    """
    An object of this class contains several analysis of runs.
    It gives the ability to compare the data from different runs.
    """
    current_run_number = -1

    def __init__(self, list_of_runs, diamonds=None, verbose=False):
        Elementary.__init__(self, verbose=verbose)

        # dict where all analysis objects are saved
        self.collection = OrderedDict()
        self.selection = list_of_runs if isinstance(list_of_runs, RunSelection) else self.make_runselection(list_of_runs)

        self.runs = self.load_runs(list_of_runs)
        self.diamonds = self.load_diamonds(diamonds, list_of_runs)
        self.min_max_rate_runs = self.get_high_low_rate_runs()

        self.generate_slope_pickle()
        self.generate_threshold_pickle()

        self.add_analyses()

        self.signalValues = None

        # important information
        self.diamond_name = self.get_first_analysis().diamond_name
        self.bias = self.get_first_analysis().bias

        # root stuff
        self.run_plan = list_of_runs.selected_runplan if isinstance(list_of_runs, RunSelection) else '-'
        self.save_dir = '{dia}/runplan{plan}'.format(tc=self.TESTCAMPAIGN[2:], plan=self.run_plan, dia=self.diamond_name)
        self.RootObjects = []
        # important plots
        self.FWHM = None
        self.PulseHeight = None
        self.Pedestal = None
        self.PeakDistribution = None

        # current information
        self.StartTime = float(self.get_first_analysis().run.log_start.strftime('%s'))
        self.channel = self.get_first_analysis().channel
        self.Currents = Currents(self)

    def __del__(self):
        print 'deleting AnalysisCollection...'
        for nr, ana in self.collection.iteritems():
            ana.__del__()
            print '  deleted Analysis of Run {nr}'.format(nr=nr)
        print 'AnalyisCollection deleted'

    def close_files(self):
        for ana in self.collection.itervalues():
            ana.run.RootFile.Close()

    # ============================================
    # region INIT
    def load_run_config(self):
        return self.load_run_configs(0)

    def add_analyses(self):
        """
        Creates and adds Analysis objects with run numbers in runs.
        """
        for run, dia in sorted(zip(self.runs, self.diamonds)):
            ch = 0 if dia == 1 or dia == 3 else 3
            analysis = PadAnalysis(run, ch, self.min_max_rate_runs)
            self.collection[analysis.run.run_number] = analysis
            self.current_run_number = analysis.run.run_number

    @staticmethod
    def load_runs(run_list):
        if type(run_list) is list:
            return run_list
        elif isinstance(run_list, RunSelection):
            return run_list.get_selected_runs()
        else:
            raise ValueError('listOfRuns has to be of type list or instance of RunSelection')

    def load_diamonds(self, diamonds, run_list):
        dias = diamonds
        assert type(dias) is list or dias in [1, 2, 3], '"diamonds" has to be 1, 2, 3, or None (0x1: diamond1, 0x2: diamond2)'
        if dias is not None:
            if type(dias) is not list:
                dias = [dias] * len(self.runs)
        else:
            dias = [3] * len(run_list) if type(run_list) is list else run_list.get_selected_diamonds()
        return dias

    def get_high_low_rate_runs(self):
        keydict = ConfigParser()
        keydict.read('Configuration/KeyDict_{tc}.cfg'.format(tc=self.TESTCAMPAIGN))
        path = self.run_config_parser.get('BASIC', 'runinfofile')
        flux_name = keydict.get('KEYNAMES', 'measured flux')
        f = open(path, 'r')
        run_log = json.load(f)
        fluxes = {}
        print 'RUN   FLUX'
        for run in self.runs:
            flux = run_log[str(run)][flux_name]
            print '{run:3d} {flux:6.1f}'.format(run=run, flux=flux)
            fluxes[flux] = run
        return {'min': fluxes[min(fluxes)], 'max': fluxes[max(fluxes)]}

    def generate_slope_pickle(self):
        picklepath = 'Configuration/Individual_Configs/Slope/{tc}_{run}.pickle'.format(tc=self.TESTCAMPAIGN, run=self.min_max_rate_runs['min'])
        if os.path.exists(picklepath):
            return
        Analysis(self.min_max_rate_runs['min'])

    def generate_threshold_pickle(self):
        picklepath = 'Configuration/Individual_Configs/Cuts/SignalThreshold_{tc}_{run}_{ch}.pickle'.format(tc=self.TESTCAMPAIGN, run=self.min_max_rate_runs['max'], ch=0)
        if os.path.exists(picklepath):
            return
        Analysis(self.min_max_rate_runs['max'])

    @staticmethod
    def make_runselection(run_list):
        assert type(run_list) is list, 'run list argument has to be a list!'
        selection = RunSelection()
        selection.select_runs(run_list, do_assert=True)
        return selection
    # endregion

    def create_all_single_run_plots(self):
        for key, ana in self.collection.iteritems():
            print 'Create Plots for Run ', key
            ana.compare_consecutive_cuts(scale=False)
            ana.compare_consecutive_cuts(scale=True)
            ana.show_cut_contributions(show=False)
            ana.draw_bucket_pedestal(show=False)

    # ============================================
    # region SIGNAL/PEDESTAL
    def draw_ph_with_currents(self, show=True):
        ph = self.draw_pulse_heights(show=False, vs_time=True, fl=False)
        self.Currents.set_graphs()
        cur = self.Currents.CurrentGraph.Clone()
        cur.SetLineColor(899)
        scale = ph.GetListOfGraphs()[0].GetY()[0]
        pul = self.draw_pulser_info(show=False, do_fit=False, vs_time=True, scale=scale)
        pul.SetLineColor(859)
        pul.SetMarkerColor(859)

        entries = [1, 3, 1]
        legends = [self.make_legend(.8, .7, nentries=entries[i], scale=1.7, w=.2) for i in xrange(3)]
        for gr in ph.GetListOfGraphs():
            if gr.GetName() != 'flux':
                legends[1].AddEntry(gr, gr.GetName(), 'p')
        dummy_gr = self.make_tgrapherrors('g', 'g', width=2)
        legends[1].AddEntry(0, 'flux in kHz/cm^{2}', 'p')
        legends[1].AddEntry(dummy_gr, 'duration', 'l')
        legends[0].AddEntry(pul, 'pulser', 'p')
        legends[2].AddEntry(cur, 'current', 'l')

        gROOT.SetBatch(1) if not show else do_nothing()
        c = TCanvas('c', 'c', 1500, 1000)
        margins = [[.075, .05, 0, .1], [.075, .05, 0, 0], [.075, .05, .15, 0]]
        pads = [self.Currents.make_tpad('p{0}'.format(i + 1), 'p{0}'.format(i + 1), pos=[0, i / 3., 1, (i + 1) / 3.], gridx=True, margins=margins[2 - i]) for i in xrange(3)]
        for pad in pads:
            pad.Draw()
        # c.Divide(1, 3)
        draw_opts = ['pl', '', 'l']
        # y_tits = ['Pulse Height [au] ', 'Pulse Height [au] ', 'Current [nA] ']
        y_tits = ['pulse height [au] ', 'pulse height [au] ', 'current [nA] ']

        pad = None
        for i, gr in enumerate([pul, ph, cur], 1):
            pad = pads[3 - i]
            pad.cd()
            pad.SetMargin(*margins[i - 1])
            ymin, ymax = gr.GetYaxis().GetXmin(), gr.GetYaxis().GetXmax()
            if i == 1:
                ymin, ymax = scale_margins(pul, ph)
            if i == 2:
                ymin, ymax = scale_margins(ph, pul)
            self.Currents.draw_frame(pad, ymin, ymax, y_tits[i - 1])
            if i == 2:
                self.Currents.draw_time_axis(ymin, opt='t')
            if i == 3:
                self.Currents.draw_time_axis(ymax, opt='t')
            gr.Draw(draw_opts[i - 1])
            # pad.SetLogx()
            legends[i - 1].Draw()

        run_info = self.collection.values()[0].run.get_runinfo(self.channel, pad=pad)
        run_info[0].SetX2NDC(.25)
        run_info[0].SetY2NDC(.145)
        run_info[0].Draw()
        run_info[1].Draw()
        c.Update()
        gROOT.SetBatch(0)
        self.save_canvas(c, self.save_dir, 'PhPulserCurrent')
        self.RootObjects.append([ph, cur, pul, c, legends, pads])

    def draw_pulse_heights(self, binning=20000, flux=True, raw=False, all_corr=False, show=True, vs_time=False, fl=True):
        flux = False if vs_time else flux
        mode = 'Run'
        if flux:
            mode = 'Flux'
        if vs_time:
            mode = 'Time'
        prefix = 'Pulse Height vs {mod} - '.format(mod=mode)
        gr1 = self.make_tgrapherrors('eventwise', prefix + 'eventwise correction', self.get_color())
        gr2 = self.make_tgrapherrors('binwise', prefix + 'binwise correction', self.get_color())
        gr3 = self.make_tgrapherrors('mean ped', prefix + 'mean correction', self.get_color())
        gr4 = self.make_tgrapherrors('raw', prefix + 'raw', self.get_color())
        gr5 = self.make_tgrapherrors('flux', 'bla', 1, width=1, marker_size=0)
        gStyle.SetEndErrorSize(4)
        gr_first = self.make_tgrapherrors('first run', prefix + 'first', marker=22, color=2)
        gr_first.SetMarkerSize(2)
        gr_last = self.make_tgrapherrors('last run', prefix + 'last', marker=23, color=2)
        gr_last.SetMarkerSize(2)
        not_found_for = False in [coll.run.FoundForRate for coll in self.collection.itervalues()]

        i, j = 0, 0
        for key, ana in self.collection.iteritems():
            fit1 = ana.draw_pulse_height(binning, evnt_corr=True, show=False)
            fit2 = ana.draw_pulse_height(binning, bin_corr=True, show=False)
            fit3 = ana.draw_pulse_height(binning, off_corr=True, show=False, evnt_corr=False)
            fit4 = ana.draw_pulse_height(binning, evnt_corr=False, show=False)
            # print '\033[1A', '{0:5.1f}'.format(fit1.Parameter(0))
            x = key
            if flux:
                x = ana.run.RunInfo['measured flux'] if not_found_for else ana.run.flux
            if vs_time:
                x_err = ana.run.duration.seconds / 2.
                x = int(ana.run.log_start.strftime('%s')) + x_err - self.StartTime
                gr5.SetPoint(i, x, fit1.Parameter(0))
                gr5.SetPointError(i, x_err, 0)
                l1 = self.make_tlatex(gr5.GetX()[i] - x_err, gr5.GetY()[i] + .03, '{0:5.0f}'.format(ana.run.flux), color=1, align=10, size=.04)
                gr1.GetListOfFunctions().Add(l1)
            if fit1.Parameter(0) > 10:
                gr1.SetPoint(i, x, fit1.Parameter(0))
                gr2.SetPoint(i, x, fit2.Parameter(0))
                gr3.SetPoint(i, x, fit3.Parameter(0))
                gr4.SetPoint(i, x, fit4.Parameter(0))
                gr1.SetPointError(i, 0, fit1.ParError(0))
                gr2.SetPointError(i, 0, fit2.ParError(0))
                gr3.SetPointError(i, 0, fit3.ParError(0))
                gr4.SetPointError(i, 0, fit4.ParError(0))
                # set special markers for the first and last run
                if i == 0:
                    gr_first.SetPoint(0, x, fit1.Parameter(0))
                if j == len(self.collection) - 1:
                    gr_last.SetPoint(0, x, fit1.Parameter(0))
                i += 1
            j += 1
        gROOT.SetBatch(1)
        graphs = [gr1]
        if fl:
            graphs += [gr_first, gr_last]
        if all_corr:
            graphs += [gr2, gr3]
        if raw:
            graphs.append(gr4)
        legend = self.make_legend(.65, .35, nentries=len(graphs))
        gr1.SetName('data') if len(graphs) < 4 else self.do_nothing()

        mg = TMultiGraph('mg_ph', prefix + self.diamond_name,)
        for gr in graphs:
            legend.AddEntry(gr, gr.GetName(), 'p')
            mg.Add(gr, 'lp')
        mg.Draw('a')

        gROOT.SetBatch(0)
        ymin = mg.GetYaxis().GetXmin()
        ymax = mg.GetYaxis().GetXmax()

        # small range
        self.format_histo(mg, color=None, x_tit=mode + ' [kHz/cm^{2}]' if flux else '', y_tit='Pulse Height [au]', y_off=1.75, x_off=1.3)
        mg.GetYaxis().SetRangeUser(ymin - (ymax - ymin) * .3, ymax)
        if vs_time:
            mg.Add(gr5, '[]')
            mg.Add(gr5, 'p')
            mg.GetXaxis().SetTimeDisplay(1)
            mg.GetXaxis().SetTimeFormat('%H:%M%F2000-02-28 23:00:00')
            mg.GetXaxis().SetLabelSize(.03)
        x_vals = sorted([gr1.GetX()[i] for i in xrange(gr1.GetN())])
        mg.GetXaxis().SetLimits(x_vals[0] * 0.8, x_vals[-1] * 1.2) if flux else self.do_nothing()
        self.RootObjects.append(self.save_histo(mg, 'PulseHeight{mod}'.format(mod=mode.title()), False, self.save_dir, lm=.14, draw_opt='A', l=legend, logx=True if flux else 0,
<<<<<<< HEAD
                                                gridx=1 if vs_time else 0, gridy=1 if vs_time else 0))
=======
                                                gridy=1 if vs_time else 0, gridx=True if vs_time else 0))
>>>>>>> 9605d378

        # no zero suppression
        mg1 = mg.Clone()
        mg1.SetName('mg1_ph')
        mg1.GetYaxis().SetRangeUser(0, ymax * 1.1)
        self.RootObjects.append(self.save_histo(mg1, 'PulseHeightZero{mod}'.format(mod=mode.title()), False, self.save_dir, lm=.14, draw_opt='A', l=legend, logx=True if flux else 0))

        gROOT.SetBatch(1) if not show else self.do_nothing()
        c = TCanvas('c_phall', 'Rate Scan', 2000, 1000)
        c.Divide(2)
        for i, gr in enumerate([mg, mg1], 1):
            pad = c.cd(i)
            pad.SetLogx() if flux else self.do_nothing()
            pad.SetMargin(.13, .1, .15, .1)
            gr.Draw('a')
            legend.Draw()
        self.RootObjects.append(c)
        self.save_plots('PHOverview{mod}'.format(mod=mode), self.save_dir)
        gROOT.SetBatch(0)
        self.reset_colors()

        self.PulseHeight = gr1
        self.save_combined_pulse_heights(mg, mg1)
        return mg

<<<<<<< HEAD
    def save_combined_pulse_heights(self, mg, mg1):
        gROOT.SetBatch(0)
        c = TCanvas('c', 'c', self.ResX, self.ResY)
=======
    def save_combined_pulse_heights(self, mg, mg1, show=False):
        gROOT.SetBatch(1) if not show else gROOT.SetBatch(0)
        c = TCanvas('c', 'c', 2000, 2000)
>>>>>>> 9605d378
        margins = [.13, .13, .15, .1]
        p0 = self.Currents.make_tpad('p0', 'p0', margins=margins, logx=True)
        p1 = self.Currents.make_tpad('p1', 'p1', margins=margins, logx=True, transparent=True)
        for pad in [p0, p1]:
            pad.Draw()
        # legend
        l = self.make_legend(.5, .38, nentries=4)
        l.AddEntry(mg1.GetListOfGraphs()[0], 'full-range (right)', 'p')
        tits = ['zero-surpressed (left)', 'first run', 'last run']
        for i, gr in enumerate(mg.GetListOfGraphs()):
            l.AddEntry(gr, tits[i], 'p')
            gr.SetMarkerSize(1.5) if not i else gr.SetMarkerSize(3)
        for i, gr in enumerate(mg1.GetListOfGraphs()):
            gr.SetMarkerSize(1.5) if not i else gr.SetMarkerSize(3)
        x = [mg.GetXaxis().GetXmin(), mg.GetXaxis().GetXmax()]
        y = [mg.GetYaxis().GetXmin(), mg.GetYaxis().GetXmax()]
        # first graph
        diff = (y[1] - y[0])
        y0 = [y[0] - diff * .3, y[1] + diff * .1]
        mg.GetListOfGraphs()[0].SetLineColor(1)
        mg.GetListOfGraphs()[0].SetMarkerColor(1)
        draw_frame(p0, x, y0, base=True, x_tit='flux [kHz/cm^{2}]', y_tit='pulse height [au]', y_off=1.85, x_off=1.3)
        mg.Draw()
        l.Draw()
        # second graph
        y1 = [0, y[1] * 1.1]
        draw_frame(p1, x, y1)
        col1 = 4
        self.draw_x_axis(x[1], y1[0], y1[1], 'pulse height [au]', off=1.5, col=col1)
        mg1.GetListOfGraphs()[0].SetLineColor(col1)
        mg1.GetListOfGraphs()[0].SetMarkerColor(col1)
        mg1.Draw()
        self.save_plots('CombinedPulseHeights')
        self.RootObjects.append([c, l, p0, p1])
        gROOT.SetBatch(0)

    def draw_pedestals(self, region='ab', peak_int='2', flux=True, all_regions=False, sigma=False, show=True, cut=None, beam_on=True):
        legend = TLegend(0.7, 0.3, 0.98, .7)
        legend.SetName('l1')
        mode = 'Flux' if flux else 'Run'
        y_val = 'Sigma' if sigma else 'Mean'
        gr1 = self.make_tgrapherrors('pedestal', 'Pedestal {y} in {reg}'.format(y=y_val, reg=region + peak_int))
        regions = self.get_first_analysis().run.pedestal_regions
        graphs = [self.make_tgrapherrors('pedestal', 'Pedestal {y} in {reg}'.format(y=y_val, reg=reg + peak_int), color=self.get_color()) for reg in regions]
        gROOT.SetBatch(1)
        gROOT.ProcessLine('gErrorIgnoreLevel = kError;')
        i = 0
        par = 2 if sigma else 1
        cut_string = None
        for key, ana in self.collection.iteritems():
            print 'getting pedestal for run {n}...'.format(n=key)
            cut_string = ana.Cut.generate_pulser_cut(beam_on=beam_on) if cut == 'pulser' else cut
            fit_par = ana.show_pedestal_histo(region, peak_int, cut=cut_string, draw=False)
            x = ana.run.flux if flux else key
            gr1.SetPoint(i, x, fit_par.Parameter(par))
            gr1.SetPointError(i, 0, fit_par.ParError(par))
            if all_regions:
                for reg, gr in zip(regions, graphs):
                    fit_par = ana.show_pedestal_histo(reg, peak_int, draw=False)
                    gr.SetPoint(i, x, fit_par.Parameter(par))
                    gr.SetPointError(i, 0, fit_par.ParError(par))
            i += 1
        if show:
            gROOT.SetBatch(0)
            gROOT.ProcessLine('gErrorIgnoreLevel = 0;')
        c = TCanvas('c', 'Pedestal vs Run', 1000, 1000)
        if flux:
            c.SetLogx()
        self.format_histo(gr1, color=None, x_tit=self.make_x_tit(mode, flux), y_tit='Mean Pedestal [au]')
        gr1.Draw('alp')
        if all_regions:
            for i, gr in enumerate(graphs):
                legend.AddEntry(gr, str(regions.values()[i]), 'p')
                gr.Draw('alp') if not i else gr.Draw('lp')
            legend.Draw()
        gROOT.SetBatch(0)
        gROOT.ProcessLine('gErrorIgnoreLevel = 0;')
        self.Pedestal = gr1
        self.RootObjects.append([graphs, legend, c])
        save_name = 'Pedestal_{mod}{cut}'.format(mod=mode, cut='' if cut is None else cut_string.GetName())
        self.save_plots(save_name, sub_dir=self.save_dir)
        self.reset_colors()
        return gr1

    def draw_signal_distributions(self, show=True, off=3):
        gROOT.ProcessLine('gErrorIgnoreLevel = kError;')
        self.reset_colors()
        stack = THStack('hsd', 'Pulse Height Distributions')
        legend = self.make_legend(nentries=self.get_number_of_analyses())
        histos = [ana.show_signal_histo(show=False) for ana in self.collection.itervalues()]
        for i, h in enumerate(histos):
            self.format_histo(h, lw=2, color=self.get_color())
            h.Scale(1 / h.GetMaximum())
            stack.Add(h)
            legend.AddEntry(h, '{0:06.1f} kHz/cm^{{2}}'.format(self.collection.values()[i].get_flux()), 'l')
        self.format_histo(stack, y_off=1.55, draw_first=True, x_tit='Pulse Height [au]', y_tit='Number of Entries')
        self.RootObjects.append(self.save_histo(stack, 'SignalDistributions', False, self.save_dir, lm=.13, draw_opt='nostack', l=legend))
        log_stack = stack.Clone()
        log_stack.SetMaximum(off)
        log_stack.SetNameTitle('hsdl', 'Signal Distribution LogY')
        self.RootObjects.append(self.save_histo(log_stack, 'SignalDistributionsLogY', False, self.save_dir, lm=.13, draw_opt='nostack', logy=True, l=legend))
        gROOT.SetBatch(1) if not show else self.do_nothing()
        c = TCanvas('c_sd1', 'Signal Distributions', 1500, 750)
        c.Divide(2)
        legends = [legend, legend.Clone()]
        for i, s in enumerate([stack, log_stack], 1):
            pad = c.cd(i)
            pad.SetLogy() if i == 2 else self.do_nothing()
            s.Draw('nostack')
            legends[i - 1].Draw()
        self.RootObjects.append([c, legends])
        gROOT.SetBatch(0)

    def draw_snrs(self, flux=True, draw=True):
        gROOT.SetBatch(1)
        mode = 'Flux' if flux else 'Run'
        gr = self.make_tgrapherrors('gr', 'SNR vs {mode}'.format(mode=mode))
        i = 0
        for key, ana in self.collection.iteritems():
            snr = ana.calc_snr()
            x = ana.run.flux if flux else key
            gr.SetPoint(i, x, snr[0])
            gr.SetPointError(i, 0, snr[1])
            i += 1
        if draw:
            gROOT.SetBatch(0)
        c = TCanvas('c', 'SNR', 1000, 1000)
        if flux:
            c.SetLogx()
        gr.Draw('ap')
        self.save_plots('AllSNRs', canvas=c, sub_dir=self.save_dir)
        self.RootObjects.append([gr, c])
        gROOT.SetBatch(0)

    # endregion

    # ============================================
    # region PULSER
    def draw_pulser_info(self, flux=True, show=True, mean=True, corr=True, beam_on=True, vs_time=False, do_fit=True, scale=1):
        gROOT.ProcessLine('gErrorIgnoreLevel = kError;')
        flux = False if vs_time else flux
        mode = 'Flux' if flux else 'Run'
        mode = 'Time' if vs_time else mode
        title = '{mean} of Pulser vs {mod} ({ped}, {beam})'.format(mean='Mean' if mean else 'Sigma', mod=mode,
                                                                   ped='pedcorrected' if corr else 'uncorrected', beam='BeamOff' if not beam_on else 'BeamOn')
        gr = self.make_tgrapherrors('gr', title)
        i = 0
        y0 = None
        for key, ana in self.collection.iteritems():
            x = ana.run.flux if flux else key
            fit = ana.calc_pulser_fit(show=False, corr=corr, beam_on=beam_on)
            par = 1 if mean else 2
            cut = ana.Cut.generate_pulser_cut(beam_on)
            ped_fit = ana.show_pedestal_histo(cut=cut, draw=False)
            ped_err = ped_fit.ParError(par)
            if vs_time:
                xerr = ana.run.duration.seconds / 2.
                x = int(ana.run.log_start.strftime('%s')) + xerr - self.StartTime
            y = fit.Parameter(par)
            y0 = y if y0 is None else y0
            yerr = sqrt(pow(fit.ParError(par), 2) + pow(ped_err, 2))
            if scale != 1:
                y *= scale / y0
                yerr *= scale / y0
            if ana.IsAligned:
                gr.SetPoint(i, x, y)
                gr.SetPointError(i, 0, yerr)
                i += 1
        if vs_time:
            gr.GetXaxis().SetTimeDisplay(1)
            gr.GetXaxis().SetTimeFormat('%H:%M%F2000-02-28 23:00:00')
            gr.GetXaxis().SetLabelSize(.03)
        if not show:
            gROOT.SetBatch(1)
        c = TCanvas('c', 'Pulser Overview', 1000, 1000)
        if do_fit:
            gStyle.SetOptFit(1)
            gr.Fit('pol0', 'q')
        c.SetLeftMargin(.125)
        c.SetLogx() if flux else self.do_nothing()
        self.format_histo(gr, x_tit=self.make_x_tit(mode, flux), y_tit='{mean} [au]'.format(mean='Mean' if mean else 'Sigma'), y_off=1.8)
        gr.Draw('alp')
        gROOT.SetBatch(0)
        gROOT.ProcessLine('gErrorIgnoreLevel = 0;')
        self.save_plots('Pulser{mean}{a}{b}'.format(mean='Mean' if mean else 'Sigma', a=corr, b=beam_on), sub_dir=self.save_dir)
        self.RootObjects.append([gr, c])
        return gr

    def draw_pulser_histos(self, show=True, corr=True):
        gROOT.ProcessLine('gErrorIgnoreLevel = kError;')
        histos = {i: ana.show_pulser_histo(show=False, corr=corr) for i, ana in enumerate(self.collection.itervalues()) if ana.IsAligned}
        if not show:
            gROOT.SetBatch(1)
        c = TCanvas('c', 'Pulser Histos', 1000, 1000)
        legend = TLegend(.13, .88 - self.get_number_of_analyses() * 0.03, .33, .88)
        histos[0].SetTitle('Pulser Distributions {0}Corrected'.format('Pedestal' if corr else 'Un'))
        for i, h in histos.iteritems():
            h.SetStats(0)
            h.GetXaxis().SetRangeUser(h.GetBinCenter(h.FindFirstBinAbove(2) * 10 / 10 - 20), h.GetBinCenter(h.FindLastBinAbove(2) * 10 / 10 + 10))
            h.Scale(1 / h.GetMaximum())
            h.SetLineColor(self.get_color())
            h.SetLineWidth(2)
            h.Draw() if not i else h.Draw('same')
            legend.AddEntry(h, '{0:6.2f} kHz/cm'.format(self.collection.values()[i].get_flux()) + '^{2}', 'l')
        legend.Draw()
        gROOT.ProcessLine('gErrorIgnoreLevel = 0;')
        gROOT.SetBatch(0)
        self.save_plots('AllPulserHistos{0}'.format('Uncorrected' if not corr else ''), sub_dir=self.save_dir)
        self.RootObjects.append([c, legend] + histos.values())
        z.reset_colors()

    def draw_all_pulser_info(self, mean=True):
        graphs = [self.draw_pulser_info(show=False, mean=mean, corr=x, beam_on=y) for x, y in zip([1, 1, 0, 0], [1, 0, 1, 0])]
        margins = self.find_graph_margins(graphs)
        c = TCanvas('c', 'Pulser Info', 1500, 1500)
        c.Divide(2, 2)
        for i, gr in enumerate(graphs, 1):
            gr.GetYaxis().SetRangeUser(*margins)
            self.format_histo(gr, y_off=1.3)
            pad = c.cd(i)
            pad.SetLogx()
            pad.SetBottomMargin(.15)
            gr.Draw('alp')
        gROOT.SetBatch(0)
        self.RootObjects.append([graphs, c])
        self.save_plots('AllPulserOverview{0}'.format('Mean' if mean else 'Sigma'), sub_dir=self.save_dir)

    def compare_pedestals(self, show=True):
        gr1 = self.draw_pedestals(show=False)
        gr2 = self.draw_pedestals(cut='pulser', show=False)
        gr3 = self.draw_pedestals(cut='pulser', show=False, beam_on=False)
        graphs = [gr1, gr2, gr3]
        margins = self.find_graph_margins(graphs)
        gROOT.SetBatch(0) if show else gROOT.SetBatch(1)
        c = TCanvas('c', 'Pulser Pedestal Comparison', 1000, 1000)
        c.SetLogx()
        legend = TLegend(.7, .78, .88, .88)
        names = ['Signal', 'Pulser', 'BeamOff']
        for i, gr in enumerate(graphs):
            gr.GetYaxis().SetRangeUser(*margins)
            self.format_histo(gr, color=self.get_color())
            gr.Draw('lp') if i else gr.Draw('alp')
            legend.AddEntry(gr, names[i], 'pl')
        legend.Draw()
        gROOT.SetBatch(0)
        self.save_plots('PulserPedestalComparison', sub_dir=self.save_dir)
        self.RootObjects.append([c, graphs, legend])

    def draw_pulser_rates(self, show=True, flux=True):
        gROOT.ProcessLine('gErrorIgnoreLevel = kError;')
        gROOT.SetBatch(1)
        mode = 'Flux' if flux else 'Run'
        title = 'Pulser Rate vs {mod} '.format(mod=mode)
        gr = self.make_tgrapherrors('gr', title)
        for i, (key, ana) in enumerate(self.collection.iteritems()):
            x = ana.run.flux if flux else key
            fit = ana.fit_pulser_rate(show=False)
            gr.SetPoint(i, x, fit.Parameter(0))
            gr.SetPointError(i, 0, fit.ParError(0))
        gROOT.SetBatch(0) if show else self.do_nothing()
        c = TCanvas('c', 'Pulser Rates', 1000, 1000)
        c.SetLogx() if flux else self.do_nothing()
        self.format_histo(gr, x_tit=self.make_x_tit(mode, flux), y_tit='Pulser Rate [Hz]')
        gr.Draw('alp')
        gROOT.SetBatch(0)
        gROOT.ProcessLine('gErrorIgnoreLevel = 0;')
        self.save_plots('PulserRate{0}'.format(mode), sub_dir=self.save_dir)
        self.RootObjects.append([gr, c])
        return gr

    # endregion

    # ============================================
    # region CUTS

    def draw_bucket_info(self, flux=True, show=True, mean=True):
        if not show:
            gROOT.SetBatch(1)
        gROOT.ProcessLine('gErrorIgnoreLevel = kError;')
        mode = 'Flux' if flux else 'Run'
        gr1 = self.make_tgrapherrors('gr1', '', color=self.get_color())
        prefix = 'Number of Bucket Cut Events' if not mean else 'Mean Pulse Height with Different Bucket Cuts'
        gr2 = self.make_tgrapherrors('gr2', '{pref} vs {mod}'.format(pref=prefix, mod=mode), color=self.get_color())
        gr3 = self.make_tgrapherrors('gr3', '', color=self.get_color())
        i = 0
        for key, ana in self.collection.iteritems():
            x = ana.run.flux if flux else key
            if not mean:
                n = ana.show_bucket_numbers(show=False)
                gr1.SetPoint(i, x, n['new'] / n['all'] * 100)
                gr2.SetPoint(i, x, n['old'] / n['all'] * 100)
            else:
                info = ana.show_bucket_means(show=False, plot_histos=False)
                gr1.SetPoint(i, x, info['new'][0])
                gr2.SetPoint(i, x, info['old'][0])
                gr3.SetPoint(i, x, info['no'][0])
                gr1.SetPointError(i, 0, info['new'][1])
                gr2.SetPointError(i, 0, info['old'][1])
                gr3.SetPointError(i, 0, info['no'][1])
            i += 1
        c = TCanvas('c', 'Bucket Numbers', 1000, 1000)
        c.SetLeftMargin(.13)
        if flux:
            c.SetLogx()
        self.format_histo(gr2, x_tit='{mod}{unit}'.format(mod=mode, unit=' [kHz/cm2]' if flux else ''), y_tit='Events [%]' if not mean else 'Mean [au]', y_off=1.7, color=None)
        gr2.Draw('apl')
        gr1.Draw('pl')
        if mean:
            gr3.Draw('pl')
        leg = TLegend(.2, .8, .35, .9)
        leg.AddEntry(gr2, 'old cut', 'pl')
        leg.AddEntry(gr1, 'new cut', 'pl')
        if mean:
            leg.AddEntry(gr3, 'no bucket', 'pl')
        leg.Draw()
        gROOT.SetBatch(0)
        gROOT.ProcessLine('gErrorIgnoreLevel = 0;')
        self.save_plots('{mode}_' + mode, sub_dir=self.save_dir)
        self.RootObjects.append([c, gr1, gr2, gr3, leg])

    # endregion

    # ============================================
    # region PEAK VALUES
    def draw_signal_peaks(self, flux=True, draw=True, pulser=False):
        """
        Shows the means of the signal peak distribution.
        :param flux:
        :param draw:
        :param pulser:
        """
        mode = 'Flux' if flux else 'Run'
        signal = 'Pulser' if pulser else 'Signal'
        prefix = 'Mean of {pul} Peaks: {dia} @ {bias}V vs {mode} '.format(mode=mode, dia=self.collection.values()[0].diamond_name, bias=self.bias, pul='Pulser' if pulser else 'Signal')
        gr = self.make_tgrapherrors('gr', prefix)
        i = 0
        for key, ana in self.collection.iteritems():
            fit = ana.fit_peak_values(draw=False, pulser=pulser)
            x = ana.run.flux if flux else key
            gr.SetPoint(i, x, fit.Parameter(1))
            gr.SetPointError(i, 0, fit.ParError(1))
            i += 1
        self.format_histo(gr, x_tit='{mod}{unit}'.format(mod=mode, unit=' [kHz/cm2]' if flux else ''))
        c = TCanvas('c', 'Mean of {0} Peaks'.format(signal), 1000, 1000)
        c.SetLogx()
        gr.Draw('alp')
        if not draw:
            c.Close()
        self.RootObjects.append([gr, c])

    def draw_signal_fwhm(self, flux=True, draw=True):
        """
        Shows the FWHM of the signal peak distribution.
        :param flux:
        :param draw:
        """
        mode = 'Flux' if flux else 'Run'
        prefix = 'FWHM of Signal Peaks: {dia} @ {bias}V vs {mode} '.format(mode=mode, dia=self.collection.values()[0].diamond_name, bias=self.bias)
        gr = self.make_tgrapherrors('gr1', prefix)
        i = 0
        for key, ana in self.collection.iteritems():
            fwhm = ana.calc_peak_value_fwhm()
            x = ana.run.flux if flux else key
            gr.SetPoint(i, x, fwhm)
            i += 1
        self.format_histo(gr, x_tit='{mod}{unit}'.format(mod=mode, unit=' [kHz/cm2]' if flux else ''))
        c = TCanvas('c', 'FWHM of Signal Peaks', 1000, 1000)
        gr.Draw('alp')
        if not draw:
            c.Close()
        self.RootObjects.append([gr, c])

    # endregion

    # ============================================
    # region 2D SIGNAL MAP
    def draw_mean_fwhm(self, saveplots=True, flux=True, draw=True):
        """
        Creates the FWHM Distribution of all selected MeanSignalHistograms
        :param saveplots: if True saves the plot
        :param flux: draw vs flux if True else vs run
        :param draw:
        """
        if not draw:
            gROOT.SetBatch(1)
        gROOT.ProcessLine('gErrorIgnoreLevel = kError;')
        mode = 'Flux' if flux else 'Run'
        prefix = 'FWHM of Mean Signal Histogram: {dia} @ {bias}V vs {mode} '.format(mode=mode, dia=self.collection.values()[0].diamond_name, bias=self.bias)
        gr = self.make_tgrapherrors('pedestal', prefix)
        conversion_factor = 2 * sqrt(2 * log(2))  # sigma to FWHM
        i = 0
        for key, ana in self.collection.iteritems():
            fit = ana.fit_mean_signal_distribution()
            x = ana.run.flux if flux else key
            gr.SetPoint(i, x, fit.Parameter(2) * conversion_factor)
            gr.SetPointError(i, 0, fit.ParError(2) * conversion_factor)
            i += 1
        c = TCanvas('c', 'FWHM', 1000, 1000)
        if flux:
            c.SetLogx()
        self.format_histo(gr, x_tit='Flux [kHz/cm2]', y_tit='FWHM [au]', y_off=1.1)
        gr.Draw()
        gROOT.SetBatch(0)
        gROOT.ProcessLine('gErrorIgnoreLevel = 0;')
        if saveplots:
            self.save_plots('Mean_FWHM_' + mode, canvas=c, sub_dir=self.save_dir)
        self.RootObjects.append([gr, c])
        self.FWHM = gr

    def save_signal_maps(self):
        gROOT.ProcessLine('gErrorIgnoreLevel = kError;')
        gROOT.SetBatch(1)
        graphs = []
        for i, ana in enumerate(self.collection.values()):
            h = ana.draw_signal_map(show=False)
            h.SetContour(50)
            graphs.append(h)
        # find min/max
        glob_min = int(min([gr.GetMinimum() for gr in graphs])) / 5 * 5
        glob_max = (int(max([gr.GetMaximum() for gr in graphs])) + 5) / 5 * 5
        print glob_min, glob_max

        c = TCanvas('sig_map', 'Signal Maps', 1000, 1000)
        c.SetTheta(55)
        c.SetPhi(20)
        for i, gr in enumerate(graphs):
            gr.GetZaxis().SetRangeUser(glob_min, glob_max)
            gr.Draw('surf2')
            self.save_plots('map{}'.format(i), canvas=c, sub_dir=self.save_dir, ind=i)
        gROOT.SetBatch(0)
        gROOT.ProcessLine('gErrorIgnoreLevel = 0;')
        # return graphs

    def draw_signal_spreads(self, flux=True, draw=True):
        gROOT.ProcessLine('gErrorIgnoreLevel = kError;')
        gROOT.SetBatch(1)
        mode = 'Flux' if flux else 'Run'
        gr = self.make_tgrapherrors('gr', 'Relative Spread vs {mode}'.format(mode=mode))
        i = 0
        for key, ana in self.collection.iteritems():
            rel_spread = ana.calc_signal_spread()
            x = ana.run.flux if flux else key
            gr.SetPoint(i, x, rel_spread[0])
            gr.SetPointError(i, 0, rel_spread[1])
            i += 1
        if draw:
            gROOT.SetBatch(0)
        c = TCanvas('c', 'SNR', 1000, 1000)
        if flux:
            c.SetLogx()
        self.format_histo(gr, x_tit='{mod}{unit}'.format(mod=mode, unit=' [kHz/cm2]' if flux else ''), y_tit='Relative Spread [%]')
        gr.Draw('ap')
        gROOT.ProcessLine('gErrorIgnoreLevel = 0;')
        self.save_plots('RelativeSpread', canvas=c, sub_dir=self.save_dir)
        self.RootObjects.append([gr, c])
        gROOT.SetBatch(0)

    def show_peak_distribution(self, show=True):
        """
        Shows the positions of the peaks of the 2D map.
        :param show:
        """
        gROOT.ProcessLine('gErrorIgnoreLevel = kError;')
        gROOT.SetBatch(1)
        # create an overall VotingHistogram
        ana = self.get_first_analysis()
        ana.draw_mean_signal_distribution(show=False)
        extrema = Extrema2D(ana.SignalMapHisto, ana.MeanSignalHisto)
        self.PeakDistribution = extrema.create_voting_histo()
        for run, ana in self.collection.iteritems():
            if ana.IsAligned:
                ana.find_2d_extrema(histo=self.PeakDistribution, show=False)
            else:
                print 'Run {run} is not aligned...'.format(run=run)
        c = TCanvas('c', 'Voting Histos', 1600, 800)
        c.Divide(2, 1)
        # new_pal = ar.array('i', [kYellow, kYellow, kOrange, kOrange - 3, kOrange + 7, kRed])
        ex = [TExec('ex1', 'gStyle->SetPalette(56);'), TExec('ex2', 'gStyle->SetPalette(51)')]
        if show:
            gROOT.SetBatch(0)
        for i, histo in enumerate(self.PeakDistribution.itervalues(), 1):
            c.cd(i)
            histo.Draw('col')
            ex[i - 1].Draw()
            histo.Draw('colz same')
        self.save_plots('PeakDistribution', sub_dir=self.save_dir)
        gROOT.ProcessLine('gErrorIgnoreLevel = 0;')
        gROOT.SetBatch(0)
        self.RootObjects.append([c, ex])

    # endregion

    # ====================================================================================
    # region BEAM PROFILE
    def draw_beam_info(self, mean=True, flux=True, show=True, direction='x', fit_margin=.6):
        if not show:
            gROOT.SetBatch(1)
        gROOT.ProcessLine('gErrorIgnoreLevel = kError;')
        mode = 'Flux' if flux else 'Run'
        title = 'Mean' if mean else 'Sigma'
        gr = self.make_tgrapherrors('gr', '{tit} of the Beam Profile in {dir}'.format(tit=title, dir=direction.title()))
        i = 0
        for key, ana in self.collection.iteritems():
            x = ana.run.flux if flux else key
            fit = ana.fit_beam_profile(direction, show=False, fit_margin=fit_margin)
            par = 1 if mean else 2
            gr.SetPoint(i, x, fit.Parameter(par))
            gr.SetPointError(i, 0, fit.ParError(par))
            i += 1
        c = TCanvas('c', 'Beam Profile', 1000, 1000)
        c.SetLeftMargin(.125)
        c.SetLogx() if flux else self.do_nothing()
        self.format_histo(gr, x_tit='{mod}{unit}'.format(mod=mode, unit=' [kHz/cm2]' if flux else ''), y_tit='{tit} [cm]'.format(tit=title), y_off=1.8)
        gr.Draw('alp')
        gROOT.SetBatch(0)
        gROOT.ProcessLine('gErrorIgnoreLevel = 0;')
        self.save_plots('BeamProfile{tit}{dir}{mar}'.format(tit=title, dir=direction.title(), mar=fit_margin * 100), sub_dir=self.save_dir)
        self.RootObjects.append([gr, c])
        return gr

    def draw_xy_profiles(self, flux=True, show=True, fitx=.4, fity=.7):
        gr1 = self.draw_beam_info(mean=True, flux=flux, show=False, direction='x', fit_margin=fitx)
        gr2 = self.draw_beam_info(mean=True, flux=flux, show=False, direction='y', fit_margin=fity)
        gr3 = self.draw_beam_info(mean=False, flux=flux, show=False, direction='x', fit_margin=fitx)
        gr4 = self.draw_beam_info(mean=False, flux=flux, show=False, direction='y', fit_margin=fity)
        if not show:
            gROOT.SetBatch(1)
        c = TCanvas('c', 'Pulse Height Distribution', 1500, 1500)
        c.Divide(2, 2)
        for i, gr in enumerate([gr1, gr2, gr3, gr4], 1):
            self.format_histo(gr, y_off=1.3)
            pad = c.cd(i)
            pad.SetLogx() if flux else self.do_nothing()
            pad.SetBottomMargin(.15)
            gr.Draw('alp')
        gROOT.SetBatch(0)
        self.save_plots('BeamProfileOverview', sub_dir=self.save_dir)
        self.RootObjects.append([c, gr1, gr2, gr3, gr4])

    def draw_beam_profiles(self, show=True, direction='x'):
        gROOT.ProcessLine('gErrorIgnoreLevel = kError;')
        histos = [ana.draw_beam_profile(mode=direction, show=False, fit=False) for ana in self.collection.itervalues()]
        if not show:
            gROOT.SetBatch(1)
        c = TCanvas('c', 'Chi2', 1000, 1000)
        c.SetLeftMargin(.13)
        legend = TLegend(.4, .6 - self.get_number_of_analyses() * 0.03, .6, .6)
        for i, h in enumerate(histos):
            h.SetStats(0)
            self.normalise_histo(h)
            h.SetLineColor(self.get_color())
            h.SetLineWidth(2)
            h.Draw() if not i else h.Draw('same')
            legend.AddEntry(h, '{0:6.2f} kHz/cm'.format(self.collection.values()[i].get_flux()) + '^{2}', 'l')
        legend.Draw()
        gROOT.ProcessLine('gErrorIgnoreLevel = 0;')
        gROOT.SetBatch(0)
        self.save_plots('AllBeamProfiles{mod}'.format(mod=direction.title()), sub_dir=self.save_dir)
        self.RootObjects.append([c, legend] + histos)

    # endregion

    # ====================================================================================
    # region TRACKS
    def show_chi2s(self, mode=None, show=True):
        gROOT.ProcessLine('gErrorIgnoreLevel = kError;')
        self.reset_colors()
        histos = [ana.show_chi2(mode=mode, show=False) for ana in self.collection.itervalues()]
        yq = zeros(1)
        histos[0].GetQuantiles(1, yq, array([.9]))
        legend = self.make_legend(nentries=self.get_number_of_analyses())
        stack = THStack('hx2', '#chi^{{2}}{mode}'.format(mode=' in ' + mode if mode is not None else ''))
        for i, h in enumerate(histos):
            self.format_histo(h, stats=0, color=self.get_color(), lw=2)
            h.GetXaxis().SetRangeUser(0, yq[0])
            self.normalise_histo(h, to100=True)
            stack.Add(h)
            legend.AddEntry(h, '{0: 6.0f} kHz/cm^{{2}}'.format(self.collection.values()[i].get_flux()), 'l')
        gROOT.ProcessLine('gErrorIgnoreLevel = 0;')
        self.format_histo(stack, x_tit='#chi^{2}', y_tit='Probability [%]', y_off=1.5, draw_first=True)
        stack.GetXaxis().SetRangeUser(0, yq[0])
        mode = '' if mode is None else mode
        self.RootObjects.append(self.save_histo(stack, 'AllChi2{mod}'.format(mod=mode.upper()), show, self.save_dir, lm=.15, draw_opt='nostack', l=legend))

    def draw_all_chi2s(self, show=True):
        self.show_chi2s(show=show)
        self.show_chi2s('x', show)
        self.show_chi2s('y', show)

    def show_angles(self, mode='x', show=True):
        self.reset_colors()
        gROOT.ProcessLine('gErrorIgnoreLevel = kError;')
        histos = [ana.show_angle(mode=mode, show=False) for ana in self.collection.itervalues()]
        gROOT.ProcessLine('gErrorIgnoreLevel = 0;')

        legend = self.make_legend(nentries=self.get_number_of_analyses())
        stack = THStack('has', 'Track Angles in {mode}'.format(mode=mode.title()))
        for i, h in enumerate(histos):
            self.format_histo(h, stats=0, color=self.get_color())
            self.normalise_histo(h, to100=True)
            stack.Add(h)
            legend.AddEntry(h, '{0: 6.0f} kHz/cm^{{2}}'.format(self.collection.values()[i].get_flux()), 'l')
        self.format_histo(stack, x_tit='Angle [deg]', y_tit='Probability [%]', y_off=1.5, draw_first=True)
        stack.GetXaxis().SetRangeUser(-3, 4)
        self.RootObjects.append(self.save_histo(stack, 'AllTrackAngles{mod}'.format(mod=mode.title()), show, self.save_dir, lm=.15, draw_opt='nostack', l=legend))

    def draw_both_angles(self, show=True):
        self.show_angles('x', show)
        self.show_angles('y', show)

    def show_angle_peaks(self, mode='x', sigma=False, flux=True):
        gROOT.ProcessLine('gErrorIgnoreLevel = kError;')
        tit = '{mod} of Track Angle Distribution in {dir}'.format(mod='Sigma' if sigma else 'Mean', dir=mode.title())
        gr = self.make_tgrapherrors('gr', tit)
        i = 0
        for key, ana in self.collection.iteritems():
            fit = ana.calc_angle_fit(mode, show=False)
            x = ana.run.flux if flux else key
            par = 2 if sigma else 1
            gr.SetPoint(i, x, fit.Parameter(par))
            gr.SetPointError(i, 0, fit.ParError(par))
            i += 1
        c = TCanvas('c', 'Angle Peaks', 1000, 1000)
        c.SetLeftMargin(.12)
        if flux:
            c.SetLogx()
        self.format_histo(gr, x_tit='{mod}{unit}'.format(mod='Flux' if flux else 'Run', unit=' [kHz/cm2]' if flux else ''), y_tit='Sigma [deg]' if sigma else 'Mean [deg]', y_off=1.5)
        gr.Draw('ap')
        gROOT.ProcessLine('gErrorIgnoreLevel = 0;')
        self.save_plots('TrackAngle{0}s{mod}'.format('Sigma' if sigma else 'Mean', mod=mode.title()), canvas=c, sub_dir=self.save_dir)
        self.RootObjects.append([gr, c])

    # endregion

    def make_signal_analysis(self, saveplots=True):
        """
        Run all available signal analyises together and plot them in an overview.
        :param saveplots:
        """
        start_time = time()
        self.draw_pulse_heights(show=False)
        self.draw_pedestals(show=False)
        self.draw_mean_fwhm(draw=False)
        c = TCanvas('c', 'overview', 800, 1000)
        c.Divide(1, 3)
        plots = [self.PulseHeight, self.Pedestal, self.FWHM]
        for i, plot in enumerate(plots, 1):
            pad = c.cd(i)
            pad.SetLogx()
            plot.Draw()
        if saveplots:
            self.save_plots('Overview Plot', sub_dir=self.save_dir, canvas=c)
        self.RootObjects.append(c)

        print '\nThe preanalysis for this selection took', self.print_elapsed_time(start_time)

    def select_runs_in_range(self, start, stop):
        new_collection = OrderedDict()
        for key, ana in self.collection.iteritems():
            if start <= key <= stop:
                new_collection[key] = ana
        if not new_collection:
            print 'You did not select any run! No changes were made!'
        else:
            self.collection = new_collection

    def set_channel(self, ch):
        """
        Sets the channels to be analysed by the SignalAnalysisobjects.
        :param ch: int (0 || 3)
        """
        for ana in self.collection.values():
            ana.set_channel(ch)

    def get_fluxes(self):
        flux = OrderedDict()
        for key, ana in self.collection.iteritems():
            flux[key] = ana.run.get_flux()
        return flux

    def get_first_analysis(self):
        return self.collection.values()[0]

    def get_last_analysis(self):
        return self.collection.values()[-1]

    def get_run_numbers(self):
        """ :return: sorted list of run numbers in AnalysisCollection instance """
        return sorted(self.collection.keys())

    def get_number_of_analyses(self):
        """ :return: number of analyses that the analysis collection object contains """
        return len(self.collection)

    def show_information(self):
        print "ANALYSIS COLLECTION INFO:"
        self.get_first_analysis().print_info_header()
        for ana in self.collection.itervalues():
            ana.print_information(header=False)

    @staticmethod
    def make_x_tit(mode, flux):
        return '{mod}{unit}'.format(mod=mode, unit=' [kHz/cm2]' if flux else '')


if __name__ == "__main__":
    st = time()
    main_parser = ArgumentParser()
    main_parser.add_argument('runplan', nargs='?', default=3)
    main_parser.add_argument('dia', nargs='?', default=1, type=int)
    main_parser.add_argument('-tc', '--testcampaign', nargs='?', default='')
    args = main_parser.parse_args()
    tc = args.testcampaign if args.testcampaign.startswith('201') else None
    run_plan = args.runplan
    diamond = args.dia
    a = Elementary(tc)
    sel = RunSelection(testcampaign=tc)
    sel.select_runs_from_runplan(run_plan)
    message = 'STARTING PAD-ANALYSIS COLLECTION OF RUNPLAN {0}'.format(run_plan)
    print '\n{delim}\n{msg}\n{delim}\n'.format(delim=len(str(message)) * '=', msg=message)
    a.print_testcampaign()

    z = AnalysisCollection(sel, diamond)
    z.print_elapsed_time(st, 'Instantiation')<|MERGE_RESOLUTION|>--- conflicted
+++ resolved
@@ -304,11 +304,7 @@
         x_vals = sorted([gr1.GetX()[i] for i in xrange(gr1.GetN())])
         mg.GetXaxis().SetLimits(x_vals[0] * 0.8, x_vals[-1] * 1.2) if flux else self.do_nothing()
         self.RootObjects.append(self.save_histo(mg, 'PulseHeight{mod}'.format(mod=mode.title()), False, self.save_dir, lm=.14, draw_opt='A', l=legend, logx=True if flux else 0,
-<<<<<<< HEAD
-                                                gridx=1 if vs_time else 0, gridy=1 if vs_time else 0))
-=======
                                                 gridy=1 if vs_time else 0, gridx=True if vs_time else 0))
->>>>>>> 9605d378
 
         # no zero suppression
         mg1 = mg.Clone()
@@ -334,15 +330,9 @@
         self.save_combined_pulse_heights(mg, mg1)
         return mg
 
-<<<<<<< HEAD
-    def save_combined_pulse_heights(self, mg, mg1):
-        gROOT.SetBatch(0)
-        c = TCanvas('c', 'c', self.ResX, self.ResY)
-=======
     def save_combined_pulse_heights(self, mg, mg1, show=False):
         gROOT.SetBatch(1) if not show else gROOT.SetBatch(0)
-        c = TCanvas('c', 'c', 2000, 2000)
->>>>>>> 9605d378
+        c = TCanvas('c', 'c', self.ResX, self.ResY)
         margins = [.13, .13, .15, .1]
         p0 = self.Currents.make_tpad('p0', 'p0', margins=margins, logx=True)
         p1 = self.Currents.make_tpad('p1', 'p1', margins=margins, logx=True, transparent=True)
