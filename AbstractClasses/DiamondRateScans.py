# --------------------------------------------------------
#       DIAMOND RATE SCANS
# created on June 24th 2016 by M. Reichmann
# --------------------------------------------------------

from AnalysisCollection import AnalysisCollection
from Elementary import Elementary
from operator import itemgetter
from ConfigParser import ConfigParser, NoOptionError
from Utils import *
from argparse import ArgumentParser
from RunSelection import RunSelection
from Run import Run
from json import load, dump
from collections import OrderedDict, Counter
from ROOT import TMultiGraph, TGraphErrors, kRed, kOrange, kBlue, kGreen, kCyan, kViolet, kPink, kYellow, gStyle, TF1, TH2F, TH1F, TGraph2DErrors
import pickle
from numpy import sqrt
from re import split


class DiaScans(Elementary):
    def __init__(self, selection, verbose=False):
        Elementary.__init__(self, verbose=verbose)
        self.Selection = []
        self.Name = None
        self.scale_factors = OrderedDict()

        self.Parser = self.load_diamond_parser()

        # information
        self.DiamondName = None
        self.TestCampaigns = self.load_testcampaigns(None)
        self.RunInfos = self.load_runinfos()
        self.AllRunPlans = self.load_all_runplans()
        self.RunPlans = self.find_diamond_runplans()
        self.Bias = None
        self.set_save_directory('Results/')
        self.save_dir = ''
        self.UsedColors = self.init_colors()

        # run plan selection
        self.Path = join(self.Dir, self.MainConfigParser.get('MISC', 'runplan_selection_file'))
        self.Selections = self.load_selections()
        self.Selection = self.load_selection()
        self.RunSelections = None

        # Save
        self.ROOTObjects = []

        self.set_selection(selection)

    @staticmethod
    def init_colors():
        return {'pulser': 0, 'neg': 0, 'pos': 0}

    def get_next_color(self, bias, pulser):
        colors = {'neg': [1, kBlue, kGreen + 2], 'pos': [kRed, kOrange, kPink], 'pulser': [kGreen, kViolet, kBlue, kYellow + 1, kCyan]}
        n_col = 3 if not pulser else 5

        def get_col(tag):
            color = colors[tag][self.UsedColors[tag] % n_col]
            self.UsedColors[tag] += 1
            return color

        if pulser:
            return get_col('pulser')
        elif bias < 0:
            return get_col('neg')
        else:
            return get_col('pos')

    # ==========================================================================
    # region INIT

    def load_selections(self):
        f = open(self.Path)
        selections = load(f, object_pairs_hook=OrderedDict)
        f.close()
        return selections

    def load_selection(self):
        return self.Selections[self.DiamondName] if self.DiamondName in self.Selections else {}

    def load_diamond_parser(self):
        parser = ConfigParser()
        parser.read('{0}/Configuration/DiamondAliases.cfg'.format(self.get_program_dir()))
        return parser

    def load_diamond(self, name):
        dia = name
        if name.lower() not in self.Parser.options('ALIASES'):
            dia = split('[-_]', name)[-1]
        if dia.lower() not in self.Parser.options('ALIASES'):
            dia = '-'.join(split('[-_]', name)[:-1])
        if dia.lower() not in self.Parser.options('ALIASES'):
            dia = dia.split('-')[-1]
        try:
            return self.Parser.get('ALIASES', dia)
        except NoOptionError:
            log_warning('{0} is not a known diamond name! Please choose one from \n{1}'.format(dia, self.Parser.options('ALIASES')))

    def load_testcampaigns(self, tcs):
        if tcs is None:
            return ['201508', '201510']
        valid_tcs = self.find_test_campaigns()
        tcs = [tcs] if type(tcs) is not list else tcs
        if not all(tc in valid_tcs for tc in tcs):
            log_warning('You entered and invalid test campaign! Aborting!')
            exit()
        else:
            return tcs

    def load_all_runplans(self):
        runplan_path = self.get_program_dir() + self.MainConfigParser.get('MISC', 'runplan_file')
        f = open(runplan_path, 'r')
        runplans = load(f)
        f.close()
        return runplans

    def load_runinfos(self):
        run_infos = {}
        for tc in self.TestCampaigns:
            self.set_test_campaign(tc)
            self.TCDir = self.generate_tc_directory()
            file_path = self.load_run_info_path()
            f = open(file_path)
            run_infos[tc] = load(f)
            f.close()
        return run_infos

    def find_diamond_runplans(self):
        runplans = {}
        for tc in self.TestCampaigns:
            runplans[tc] = {}
            for rp, dic in self.AllRunPlans[tc].iteritems():
                runs = dic['runs']
                for ch in [1, 2]:
                    if all(self.DiamondName == self.load_diamond(self.RunInfos[tc][str(run)]['dia{0}'.format(ch)]) for run in runs):
                        bias = self.RunInfos[tc][str(runs[0])]['dia{0}hv'.format(ch)]
                        if all(self.RunInfos[tc][str(run)]['dia{0}hv'.format(ch)] == bias for run in runs):
                            if bias not in runplans[tc]:
                                runplans[tc][bias] = {}
                            runplans[tc][bias][rp] = ch
        return runplans

    # endregion

    def get_diamond_names(self):
        names = []
        for sel in self.RunSelections:
            names.append(sel.SelectedDiamond)
        return names

    def get_bias_voltages(self):
        return [sel.SelectedBias for sel in self.RunSelections]

    def set_selection(self, key=None):
        if key is None:
            key = self.DiamondName
        if key not in self.Selections.keys():
            log_warning('"{sel} does not exist in:'.format(sel=key))
            for sel in sorted(self.Selections.keys()):
                print sel
            return
        self.log_info('Set Selection {0}'.format(key))
        self.DiamondName = self.load_diamond(key)
        self.Selection = self.Selections[key]
        self.TestCampaigns = list(set(self.Selection.keys()))
        self.load_run_selections(redo=True)
        self.Name = key

    # ==========================================================================
    # region SHOW

    def show_runplans(self):
        for tc, vals in self.RunPlans.iteritems():
            print_small_banner(tc.rjust(15))
            for bias, val1s in vals.iteritems():
                print '{0} V:'.format(int(bias))
                for rp, ch in val1s.iteritems():
                    print ' ', rp.ljust(5), ch
                print

    def show_selection(self):
        if self.Selection:
            header = ['Campaign', 'RunPlan', 'Diamond', 'Runs'.ljust(7), 'Voltage', 'Type'.ljust(11)]
            rows = []
            for sel in self.RunSelections:
                runs = sel.get_selected_runs()
                rows.append([sel.TCString.ljust(8), sel.SelectedRunplan.rjust(7), sel.SelectedDiamond.rjust(7), '{0}-{1}'.format(str(runs[0]).zfill(3), str(runs[-1]).zfill(3)),
                             '{0:+4.0f}V'.format(sel.SelectedBias).rjust(7), sel.SelectedType.ljust(11)])
            print_table(rows, header)
        else:
            log_warning('Selection is empty!')

    def get_runs(self, rp, tc):
        return self.AllRunPlans[tc][rp]['runs']

    def show_all_runplans(self):
        for tc in self.TestCampaigns:
            print_small_banner(tc)
            for rp, runs in sorted(self.AllRunPlans[tc]['rate_scan'].iteritems()):
                dias = [self.load_diamond(self.RunInfos[tc][str(runs[0])]['dia{0}'.format(ch)]) for ch in [1, 2]]
                print rp.ljust(5), '{0}-{1}'.format(str(runs[0]).zfill(3), str(runs[-1]).zfill(3)), dias[0].ljust(11), dias[1].ljust(11)

    # endregion

    # ==========================================================================
    # region SELECTION
    def select_runplan(self, runplan, ch=1, testcampaign=None):
        rp = self.make_runplan_string(runplan)
        tc = str(testcampaign) if testcampaign is not None else self.TestCampaigns[-1]
        if rp in self.AllRunPlans[tc]['rate_scan']:
            if tc not in self.Selection:
                self.Selection[tc] = {}
            self.Selection[tc][rp] = ch
        else:
            log_warning('The runplan {0} does not exist in {1}!'.format(rp, tc))

    def unselect_runplan(self, runplan, testcampaign=None):
        rp = self.make_runplan_string(runplan)
        tc = str(testcampaign) if testcampaign is not None else self.TestCampaigns[-1]
        try:
            self.Selection[tc].pop(rp)
        except KeyError:
            log_warning('The runplan {0} does not exist in {1}!'.format(rp, tc))

    def select_runplans_by_bias(self, value):
        self.clear_selection()
        for tc, vals in self.RunPlans.iteritems():
            for bias, rps in vals.iteritems():
                if abs(bias) == value:
                    for rp, ch in rps.iteritems():
                        self.select_runplan(rp, ch, tc)

    def clear_selection(self):
        self.Selection = {}

    def save_selection(self, name):
        file_path = self.get_program_dir() + self.MainConfigParser.get('MISC', 'runplan_selection_file')
        f = open(file_path, 'r+')
        selections = load(f)
        if self.Selection:
            selections[name] = self.Selection
        else:
            log_warning('Selection is empty!')
        f.seek(0)
        dump(selections, f, indent=2, sort_keys=True)
        f.truncate()
        f.close()
        self.Selections = selections

    # endregion

    @staticmethod
    def make_runplan_string(nr):
        nr = str(nr)
        return nr.zfill(2) if len(nr) <= 2 else nr.zfill(4)

    @staticmethod
    def get_ph_below_flux(mg, flux=80, keys=None):
        keys = ['gFullError', 'data'] if keys is None else keys
        try:
            for g in mg.GetListOfGraphs():
                if g.GetName() in keys:
                    return DiaScans.get_ph_below_flux(g, flux)
            log_warning('cannot find correct data {0}'.format([g.GetName() for g in mg.GetListOfGraphs()]))
        except AttributeError:
            g = mg
            n, x, y, ex, ey = get_graph_data(g)
            ey = [0] * n if not hasattr(g, 'GetEY') else ey
            xy = zip(x, y)
            xy_filtered = filter(lambda x1: x1[0] < flux, xy)
            mean = calc_mean(map(itemgetter(1), xy_filtered))
            ymin = min(map(lambda val, err: val - err, y, ey))
            ymax = max(map(lambda val, err: val + err, y, ey))
            return mean + (ymin, ymax)

    def draw_hysteresis_graph(self, scans, limits=None):
        limits = [0, 30, 80, 250, 800, 2000, 4000, 1e10] if limits is None else limits

        def get_bucket(x_val, lim):
            for j in xrange(len(lim) - 1):
                if lim[j] < x_val < lim[j + 1]:
                    return j
            raise Exception()

        def calc_weighted_diff(x_val, y_val):
            x_val = list(x_val)
            y_val = list(y_val)
            retval = [0] * 4
            retval[0] = ((x_val[0][0] + y_val[0][0]) / 2)
            retval[1] = sqrt(x_val[0][1] ** 2 + y_val[0][1] ** 2) / 2
            retval[2] = ((x_val[1][0] - y_val[1][0]) / 2)
            retval[3] = sqrt(x_val[1][1] ** 2 + y_val[1][1] ** 2) / 2
            return retval

        n = len(limits) - 1
        keys = scans.keys()
        data = [{}] * 4
        values = None
        for key, d in scans.iteritems():
            values = [[]] * n
            for x, y, ex, ey in zip(d['x'], d['y'], d['ex'], d['ey']):
                i = get_bucket(x, limits)
                values[i].append([(x, ex), (y, ey)])
            for v in values:
                vv = zip(*v)
                xx = zip(*vv[0])
                yy = zip(*vv[1])
                x = calc_mean(xx[0])
                y = calc_weighted_mean(yy[0], yy[1])
                i = values.index(v)
                data[i][key] = (x, y)

        g = TGraphErrors(len(values))
        g.SetName('gHysteresis')
        tit = 'Flux_{{{k0}}} #minus Flux_{{{k1}}}'.format(k0=keys[0], k1=keys[1])
        g.SetTitle(tit + ';flux[kHz/cm^{2}];' + tit + ' [au]')
        for d in data:
            x = d[keys[0]]
            y = d[keys[1]]
            val = calc_weighted_diff(x, y)
            i = data.index(d)
            g.SetPoint(i, val[0], val[2])
            g.SetPointError(i, val[1], val[3])
        self.format_histo(g, y_off=1.4, x_off=1.3, x_tit='Flux [kHz/cm^{2}]', y_tit='hysteresis: ' + tit + ' [au]', draw_first=True)
        pname = 'Hysteresis_{key}'.format(key=self.Name)
        self.draw_histo(g, pname, lm=.14, draw_opt='ALP', logx=True, gridy=True)
        g.GetYaxis().SetNdivisions(509)
        fit = TF1('fit', 'pol0', 0, g.GetXaxis().GetXmax())
        gStyle.SetOptFit(11)
        g.Fit(fit, 'QS')
        self.save_plots(pname)

    def load_run_selections(self, redo=False):
        if self.RunSelections is not None and not redo:
            return self.RunSelections
        run_selections = []
        for tc, rps in self.Selection.iteritems():
            for rp, ch in rps.iteritems():
                sel = RunSelection(tc)
                sel.select_runs_from_runplan(rp, ch=ch)
                self.log_info('Loaded runplan {rp} of testcampaign {tc} and ch {ch} ({dia})'.format(rp=rp.rjust(4), tc=make_tc_str(tc), ch=ch, dia=sel.SelectedDiamond))
                run_selections.append(sel)
        self.RunSelections = run_selections
        return run_selections

    def show_selections(self):
        print 'The following selections exists:'
        for key, sel in self.Selections.items():
            print '* "{key}": {sel}'.format(key=key, sel=sel)

    def draw_collimator_settings(self, show=True):
        h = TH2F('h_cs', 'Collimator Settings', 125, 50, 300, 75, 0, 150)
        for tc in self.TestCampaigns:
            for run, data in self.RunInfos[tc].iteritems():
                try:
                    h.Fill(data['fs11'], data['fs13'])
                except KeyError:
                    pass
        self.format_histo(h, x_tit='fs11', y_tit='fsh13', y_off=1.3, stats=0, z_off=1.1, z_tit='Number of Entries', z_range=[0, 80])
        self.save_histo(h, 'CollimatorSettings', show, draw_opt='colz', lm=.12, rm=.16)

    def draw_flux_vs_collimators(self, show=True):
        gr = TGraph2DErrors()
        gr.SetNameTitle('gr_fc', 'Flux Vs. Collimators')
        col_settings = Counter([(data['fs11'], data['fs13']) for tc in self.TestCampaigns for data in self.RunInfos[tc].itervalues() if 'fs11' in data and data['fs11'] > 0])
        i = 0
        for col, nr in col_settings.iteritems():
            if nr > 10:
                flux_fit = z.draw_flux_distribution(col[0], col[1], show=False)
                if flux_fit is not None:
                    gr.SetPoint(i, col[0], col[1], flux_fit.Parameter(1))
                    gr.SetPointError(i, 0, 0, flux_fit.Parameter(2))
                    i += 1
        self.draw_histo(gr, 'FluxVsCollimators', show, draw_opt='surf1', lm=.15, phi=17, theta=35)
        self.format_histo(gr, x_tit='fs11', x_off=1.3, y_tit='fsh13', y_off=1.9, stats=0, z_off=1.9, z_tit='Flux kHz/cm^{2}', markersize=2, y_range=[0, 130])
        self.save_plots('FluxVsCollimators', show=show, prnt=False)
        h = gr.Clone()
        h.Draw('samep')
        self.ROOTObjects.append(h)
        self.save_plots('FluxVsCollimators', show=show)

    def draw_flux_variations(self, show=True, rel_sigma=False):
        gr = self.make_tgrapherrors('gr_fd', 'Flux Deviations')
        col_settings = Counter([(data['fs11'], data['fs13']) for tc in self.TestCampaigns for data in self.RunInfos[tc].itervalues() if 'fs11' in data and data['fs11'] > 0])
        i = 0
        for col, nr in sorted(col_settings.iteritems()):
            if nr > 30:
                flux_fit = z.draw_flux_distribution(col[0], col[1], show=False)
                if flux_fit is not None:
                    gr.SetPoint(i, flux_fit.Parameter(1), flux_fit.Parameter(2) if not rel_sigma else flux_fit.Parameter(2) / flux_fit.Parameter(1))
                    yerr = flux_fit.ParError(2) + .5 * flux_fit.Parameter(2)
                    if rel_sigma:
                        yerr = flux_fit.Parameter(2) / flux_fit.Parameter(1) * sqrt(sum([((flux_fit.ParError(j) + .5 * flux_fit.Parameter(2) if rel_sigma else 0) / flux_fit.Parameter(j)) ** 2
                                                                                         for j in xrange(1, 3)]))
                    gr.SetPointError(i, flux_fit.ParError(1), yerr)
                    l1 = self.draw_tlatex(gr.GetX()[i] * 1.05, gr.GetY()[i], '{0}/{1}'.format(make_col_str(col[0]), make_col_str(col[1])), color=1, align=10, size=.03)
                    gr.GetListOfFunctions().Add(l1)
                    i += 1
        self.format_histo(gr, x_tit='Mean Flux [au]', y_tit='{0}Sigma [au]'.format('Relative ' if rel_sigma else ''), y_off=1.3)
        self.draw_histo(gr, 'FluxVariations', show, draw_opt='alp', logx=True, logy=not rel_sigma, lm=.12)
        gr.GetXaxis().SetLimits(gr.GetX()[0] / 2, gr.GetX()[gr.GetN() - 1] * 4)
        self.save_plots('FluxVariations{0}'.format('Rel' if rel_sigma else ''), show=show)

    def draw_flux_distribution(self, fs11, fsh13, tc=None, do_fit=True, show=True, run_thr=None):
        values = []
        for tc in self.TestCampaigns if tc is None else [tc]:
            for run, data in sorted(self.RunInfos[tc].iteritems()):
                info_run = Run(run_number=run, test_campaign=tc, tree=False)
                if run_thr is not None:
                    if run_thr > 0 and int(run) < run_thr:
                        continue
                    elif run_thr < 0 and int(run) > abs(run_thr):
                        continue
                try:
                    if data['fs11'] == fs11 and data['fs13'] == fsh13:
                        flux = info_run.Flux
                        # print tc, run, flux
                        values.append(flux) if flux > 1 else do_nothing()
                except KeyError:
                    pass
        if not values:
            return
        spread = max(values) - min(values)
        self.set_root_output(False)
        h = TH1F('h_fd', 'Flux Distribution for {0}/{1}'.format(fs11, fsh13), int(sqrt(len(values))) + 5, min(values) - .2 * spread, max(values) + .2 * spread)
        for val in values:
            h.Fill(val)
        set_statbox(only_fit=True, w=.25) if do_fit else do_nothing()
        self.format_histo(h, x_tit='Flux in kHz/cm^{2}', y_tit='Number of Entries', y_off=1.3, stats=0 if not do_fit else 1)
        self.draw_histo(h, '', show)
        fit = None
        if do_fit:
            h.SetName('Fit Results')
            self.set_root_output(show)
            fit = h.Fit('gaus', 'qs')
        self.save_plots('FluxDistribution{0}_{1}'.format(int(fs11), int(fsh13)), show=show)
        return fit

    def draw_dia_rate_scans(self):
        run_selections = self.load_run_selections()
        biases = self.get_bias_voltages()
        bias_str = ' at {bias} V'.format(bias=biases[0]) if len(biases) == 1 else ''
        mg = TMultiGraph('mg_ph', '{dia} Rate Scans{b};Flux [kHz/cm^{{2}}]; pulse height [au]'.format(dia=self.DiamondName, b=bias_str))
        legend = self.make_legend(.75, .4, nentries=4, felix=True)
        legend.SetNColumns(2) if len(biases) > 1 else do_nothing()
        colors = [4, 419, 2, 800, 3]
        # tits = [make_irr_string(v, p) for v, p in [(0, 0), (5, 14), (1.5, 15)]]
        tits = [make_irr_string(v, p) for v, p in [(0, 0), (5, 14), (1, 15), (2, 15), (4, 15)]]
        for i, sel in enumerate(run_selections):
            path = self.make_pickle_path('Ph_fit', 'PulseHeights', sel.SelectedRunplan, self.DiamondName, 10000, sel.TESTCAMPAIGN)
            try:
                f = open(path, 'r')
                mg_ph_ana = pickle.load(f)
                f.close()
            except IOError:
                print 'Did not find', path
                Elementary(sel.generate_tc_str())
                t = load_root_files(sel, load=True)
                ana = AnalysisCollection(sel, threads=t)
                mg_ph_ana = ana.draw_pulse_heights(show=False)
                ana.close_files()
            for g in mg_ph_ana.GetListOfGraphs():
                self.format_histo(g, color=colors[i], markersize=1.5, lw=2)
                if g.GetName() == 'gFirst':
                    self.format_histo(g, color=1, marker=26, markersize=2)
                elif g.GetName() == 'gLast':
                    self.format_histo(g, color=1, marker=23, markersize=2)
            legend.AddEntry(mg_ph_ana.GetListOfGraphs()[0], tits[i], 'lp')
            legend.AddEntry(0, get_bias_root_string(sel.SelectedBias), '') if len(biases) > 1 else do_nothing()
            mg.Add(mg_ph_ana)
        x_vals = sorted([gr.GetX()[i] for gr in mg.GetListOfGraphs() for i in xrange(gr.GetN())])
        y_vals = sorted([gr.GetY()[i] for gr in mg.GetListOfGraphs() for i in xrange(gr.GetN())])
        self.format_histo(mg, draw_first=True, y_tit='Pulse Height [au]', y_range=[0, y_vals[-1] * 1.1], tit_size=.05, lab_size=.05, y_off=.91, x_off=1.2)
        mg.GetXaxis().SetLimits(x_vals[0] * 0.8, x_vals[-1] * 3)
        self.save_histo(mg, 'DiaScans{dia}'.format(dia=make_dia_str(self.DiamondName)), draw_opt='a', logx=True, l=legend, x_fac=1.6, lm=.092, bm=.12, gridy=True)

    def draw_scaled_rate_scans(self, irr=False, y_range=.15, rdm=False):
        run_selections = self.load_run_selections()
        biases = self.get_bias_voltages()
        bias_str = ' at {b}'.format(b=make_bias_str(biases[0])) if len(set(biases)) == 1 else ''
        colors = get_color_gradient(len(run_selections))
        tits = [make_irr_string(v, p) for v, p in [(0, 0), (0, 0), (5, 14), (1.5, 15), (1.5, 15), (3.5, 15)]]
        # tits = self.get_diamond_names()
        graphs = self.get_pulse_height_graphs()
        x_vals = sorted([g.GetX()[i] for g in graphs for i in xrange(g.GetN())])
        y_range = [1 - y_range, 1 + y_range]

        c = self.make_canvas(x=1.6, y=.2 * (len(graphs) + 1), transp=True, logx=True, gridy=True)
        lm, rm = .03, .02
        lp = .04
        pad_height = .1 / (.2 * (len(graphs) + 1))
        self.draw_tpad('p0', 'p0', pos=[lp, 1 - pad_height, 1, 1], margins=[lm, rm, 0, .5], transparent=True)                              # title pad
        self.draw_tlatex(lm, .5, '{dia} Rate Scans{b}'.format(dia=self.DiamondName, b=bias_str), size=.5, align=12)     # title
        c.cd()
        self.draw_tpad('p1', 'p1', pos=[0, 0, lp, 1], margins=[0, 0, 0, 0], transparent=True)                                   # info pad
        self.draw_tlatex(.5, .5, '#font[42]{Scaled Pulse Height}', size=.7, align=22, angle=90)    # title
        c.cd()

        for i, g in enumerate(graphs):
            last = i >= len(graphs) - 1
            y0 = 0 if last else 1 - (pad_height * (2 * i + 3))
            y1 = 1 - (pad_height * (2 * i + 1))
            self.draw_tpad('p{i}'.format(i=i + 2), 'p{i}'.format(i=i + 2), pos=[lp, y0, 1, y1], margins=[lm, rm, .33 if last else 0, 0], logx=True, gridy=True, gridx=True)
            if last:
                self.format_histo(g, title=' ', color=colors[i], x_range=[x_vals[0] * 0.8, x_vals[-1] * 3], y_range=y_range, marker=markers(i), lab_size=.15 * 2 / 3, ndivy=505,
                                  markersize=1.5, x_tit='Flux [kHz/cm^{2}]', tit_size=.15 * 2 / 3, tick_size=.15 * 2 / 3)
            else:
                self.format_histo(g, title=' ', color=colors[i], x_range=[x_vals[0] * 0.8, x_vals[-1] * 3], y_range=y_range, marker=markers(i), lab_size=.15, ndivy=505,
                                  markersize=1.5, tick_size=.15)
            g.GetXaxis().SetLimits(x_vals[0] * 0.8, x_vals[-1] * 3)
            g.Draw('ap')
            x1 = .8 if len(set(biases)) < 2 else .75
<<<<<<< HEAD
            legend = self.make_legend(x1 - (.1 if rdm else 0), 1, x2=1 - rm, nentries=1, scale=5 * (2 / 3. if last else 1))
            legend.AddEntry(g, (tits[i] if irr else make_tc_str(self.RunSelections[i].TCString)) + (' (random)' if i in [1, 3] and rdm else '         ') , 'pe')
=======
            legend = self.make_legend(x1 - .1 if rdm else 0, 1, x2=1 - rm, nentries=1, scale=5 * (2 / 3. if last else 1))
            legend.AddEntry(g, (tits[i] if irr else make_tc_str(self.RunSelections[i].TCString)) + (' (random)' if i in [1, 3] and rdm else '         '), 'pe')
>>>>>>> e28239c2
            if len(set(biases)) > 1:
                legend.SetNColumns(2)
                legend.AddEntry('', make_bias_str(biases[i]), '')
            legend.Draw()
            self.ROOTObjects.append(legend)
            c.cd()

        self.ROOTObjects.append(graphs)
        self.save_plots('ScaledDiaScans{dia}'.format(dia=make_dia_str(self.DiamondName)))

    def get_pulse_height_graphs(self, scale=1, redo=False):
        run_selections = self.load_run_selections()
        graphs = []
        for i, sel in enumerate(run_selections):
            path = self.make_pickle_path('Ph_fit', 'PhVals', sel.SelectedRunplan, sel.SelectedDiamond, 10000, sel.TCString)
            try:
                if redo:
                    raise IOError
                f = open(path, 'r')
                phs = pickle.load(f)
                f.close()
            except IOError:
                print 'Did not find', path
                Elementary(sel.generate_tc_str())
                print
                ana = AnalysisCollection(sel)
                phs = ana.get_pulse_heights(redo=redo)
            values, errors = self.scale_to(phs, scale)
            fluxes = [ph['flux'] for ph in phs.itervalues()]
            g = self.make_tgrapherrors('g{n}'.format(n=i), 'Rate Scans for {n}'.format(n=self.DiamondName))
            for j, (x, val, err) in enumerate(zip(fluxes, values, errors)):
                g.SetPoint(j, x, val)
                g.SetPointError(j, .1 * x, err)
            graphs.append(g)
        return graphs

    @staticmethod
    def scale_to(dic, scale=1):
        fluxes = [d['flux'] for d in dic.itervalues()]
        min_ind = fluxes.index(min(fluxes))
        err_scale = scale / dic.values()[min_ind]['ph'].Parameter(0)
        scale = scale / dic.values()[min_ind]['ph'].Parameter(0) if scale is not None else 1
        values = [d['ph'].Parameter(0) * scale for d in dic.itervalues()]
        errors = [d['ph'].ParError(0) * err_scale for d in dic.itervalues()]
        return values, errors

    def add_selection(self):
        name = raw_input('Enter the name of the selection: ')
        self.Selections[name] = {} if name not in self.Selections else self.Selections[name]
        run_plan = raw_input('Enter test campaign, run plan number, channel: ')
        while run_plan:
            tc, rp, ch = [string.strip(' ') for string in run_plan.split(',')]
            rp = RunSelection.make_runplan_string(rp)
            if tc not in self.Selections[name]:
                self.Selections[name][tc] = {rp: int(ch)}
            else:
                self.Selections[name][tc][rp] = int(ch)
            run_plan = raw_input('Enter test campaign, run plan number, channel: ')
        self.save_selections()

    def save_selections(self):
        f = open(self.Path, 'r+')
        f.seek(0)
        dump(self.Selections, f, indent=2, sort_keys=True)
        f.truncate()
        f.close()


if __name__ == '__main__':
    main_parser = ArgumentParser()
    main_parser.add_argument('sel', nargs='?', default='S129-neg')
    main_parser.add_argument('-v', action='store_true')
    args = main_parser.parse_args()
    print_banner('STARTING DIAMOND RATE SCAN COLLECTION OF SELECTION {0}'.format(args.sel))

    Elementary(None, True, get_resolution())
    z = DiaScans(args.sel, verbose=args.v)<|MERGE_RESOLUTION|>--- conflicted
+++ resolved
@@ -514,13 +514,8 @@
             g.GetXaxis().SetLimits(x_vals[0] * 0.8, x_vals[-1] * 3)
             g.Draw('ap')
             x1 = .8 if len(set(biases)) < 2 else .75
-<<<<<<< HEAD
             legend = self.make_legend(x1 - (.1 if rdm else 0), 1, x2=1 - rm, nentries=1, scale=5 * (2 / 3. if last else 1))
             legend.AddEntry(g, (tits[i] if irr else make_tc_str(self.RunSelections[i].TCString)) + (' (random)' if i in [1, 3] and rdm else '         ') , 'pe')
-=======
-            legend = self.make_legend(x1 - .1 if rdm else 0, 1, x2=1 - rm, nentries=1, scale=5 * (2 / 3. if last else 1))
-            legend.AddEntry(g, (tits[i] if irr else make_tc_str(self.RunSelections[i].TCString)) + (' (random)' if i in [1, 3] and rdm else '         '), 'pe')
->>>>>>> e28239c2
             if len(set(biases)) > 1:
                 legend.SetNColumns(2)
                 legend.AddEntry('', make_bias_str(biases[i]), '')
