# --------------------------------------------------------
#       DIAMOND RATE SCANS
# created on June 24th 2016 by M. Reichmann
# --------------------------------------------------------

from AnalysisCollection import AnalysisCollection
from Elementary import Elementary
from operator import itemgetter
from ConfigParser import ConfigParser, NoOptionError
from Utils import *
from argparse import ArgumentParser
from RunSelection import RunSelection
from Run import Run
from json import load, dump
from collections import OrderedDict, Counter
from ROOT import TMultiGraph, TGraphErrors, kRed, kOrange, kBlue, kGreen, kCyan, kViolet, kPink, kYellow, gStyle, TF1, TH2F, TH1F, TGraph2DErrors
import pickle
from numpy import sqrt


class DiaScans(Elementary):
    def __init__(self, diamond=None, testcampaigns=None, verbose=False):
        Elementary.__init__(self, verbose=verbose)
        self.Selection = []
        self.Name = None
        self.scale_factors = OrderedDict()

        self.Parser = self.load_diamond_parser()

        # information
        self.DiamondName = self.load_diamond(diamond)
        self.TestCampaigns = self.load_testcampaigns(testcampaigns)
        self.RunInfos = self.load_runinfos()
        self.AllRunPlans = self.load_all_runplans()
        self.RunPlans = self.find_diamond_runplans()
        self.Bias = None
        self.set_save_directory('Results/')
        self.save_dir = ''
        self.UsedColors = self.init_colors()

        # run plan selection
        self.Selections = self.load_selections()
        self.Selection = self.load_selection()
        self.RunSelections = None

        # Save
        self.ROOTObjects = []

    @staticmethod
    def init_colors():
        return {'pulser': 0, 'neg': 0, 'pos': 0}

    def get_next_color(self, bias, pulser):
        colors = {'neg': [1, kBlue, kGreen + 2], 'pos': [kRed, kOrange, kPink], 'pulser': [kGreen, kViolet, kBlue, kYellow + 1, kCyan]}
        n_col = 3 if not pulser else 5

        def get_col(tag):
            color = colors[tag][self.UsedColors[tag] % n_col]
            self.UsedColors[tag] += 1
            return color

        if pulser:
            return get_col('pulser')
        elif bias < 0:
            return get_col('neg')
        else:
            return get_col('pos')

    # ==========================================================================
    # region INIT

    def load_selections(self):
        file_path = self.get_program_dir() + self.MainConfigParser.get('MISC', 'runplan_selection_file')
        f = open(file_path)
        selections = load(f)
        f.close()
        return selections

    def load_selection(self):
        return self.Selections[self.DiamondName] if self.DiamondName in self.Selections else {}

    def load_diamond_parser(self):
        parser = ConfigParser()
        parser.read('{0}/Configuration/DiamondAliases.cfg'.format(self.get_program_dir()))
        return parser

    def load_diamond(self, dia):
        try:
            return self.Parser.get('ALIASES', dia)
        except NoOptionError:
            if dia in [self.Parser.get('ALIASES', a) for a in self.Parser.options('ALIASES')]:
                return dia
            log_warning('{0} is not a known diamond name! Please choose one from \n{1}'.format(dia, self.Parser.options('ALIASES')))
            exit()

    def load_testcampaigns(self, tcs):
        if tcs is None:
            return ['201505', '201508', '201510']
        valid_tcs = self.find_test_campaigns()
        tcs = [tcs] if type(tcs) is not list else tcs
        if not all(tc in valid_tcs for tc in tcs):
            log_warning('You entered and invalid test campaign! Aborting!')
            exit()
        else:
            return tcs

    def load_all_runplans(self):
        runplan_path = self.get_program_dir() + self.MainConfigParser.get('MISC', 'runplan_file')
        f = open(runplan_path, 'r')
        runplans = load(f)
        f.close()
        return runplans

    def load_runinfos(self):
        run_infos = {}
        for tc in self.TestCampaigns:
            self.TESTCAMPAIGN = tc
            self.TCDir = self.generate_tc_directory()
            file_path = self.load_run_info_path()
            f = open(file_path)
            run_infos[tc] = load(f)
            f.close()
        return run_infos

    def find_diamond_runplans(self):
        runplans = {}
        for tc in self.TestCampaigns:
            runplans[tc] = {}
            for rp, dic in self.AllRunPlans[tc].iteritems():
                runs = dic['runs']
                for ch in [1, 2]:
                    if all(self.DiamondName == self.load_diamond(self.RunInfos[tc][str(run)]['dia{0}'.format(ch)]) for run in runs):
                        bias = self.RunInfos[tc][str(runs[0])]['dia{0}hv'.format(ch)]
                        if all(self.RunInfos[tc][str(run)]['dia{0}hv'.format(ch)] == bias for run in runs):
                            if bias not in runplans[tc]:
                                runplans[tc][bias] = {}
                            runplans[tc][bias][rp] = ch
        return runplans

    # endregion

    def get_diamond_names(self):
        names = []
        for sel, ch in self.RunSelections.iteritems():
            names.append(self.load_diamond(sel.Diamond))
        return list(set(names))

    def get_bias_voltages(self):
        voltages = []
        for sel, ch in self.RunSelections.iteritems():
            voltages.append(sel.SelectedBias)
        return list(set(voltages))

    def set_selection(self, key=None):
        if key is None:
            key = self.DiamondName
        if key not in self.Selections.keys():
            log_warning('"{selection} does not exist in {Selections}'.format(selection=key, Selections=self.Selections.keys()))
            return
        self.log_info('Set Selection {0}'.format(key))
        self.Selection = self.Selections[key]
        self.Name = key

    # ==========================================================================
    # region SHOW

    def show_runplans(self):
        for tc, vals in self.RunPlans.iteritems():
            print_small_banner(tc.rjust(15))
            for bias, val1s in vals.iteritems():
                print '{0} V:'.format(int(bias))
                for rp, ch in val1s.iteritems():
                    print ' ', rp.ljust(5), ch
                print

    def show_selection(self):
        if self.Selection:
            for tc, rps in sorted(self.Selection.iteritems()):
                print_small_banner((tc + ':').ljust(15))
                for rp, ch in sorted(rps.iteritems()):
                    runs = self.get_runs(rp, tc)
                    print rp.ljust(5), '{0}-{1}'.format(str(runs[0]).zfill(3), str(runs[-1]).zfill(3))
        else:
            log_warning('Selection is empty!')

    def get_runs(self, rp, tc):
        return self.AllRunPlans[tc]['rate_scan'][rp]

    def show_all_runplans(self):
        for tc in self.TestCampaigns:
            print_small_banner(tc)
            for rp, runs in sorted(self.AllRunPlans[tc]['rate_scan'].iteritems()):
                dias = [self.load_diamond(self.RunInfos[tc][str(runs[0])]['dia{0}'.format(ch)]) for ch in [1, 2]]
                print rp.ljust(5), '{0}-{1}'.format(str(runs[0]).zfill(3), str(runs[-1]).zfill(3)), dias[0].ljust(11), dias[1].ljust(11)

    # endregion

    # ==========================================================================
    # region SELECTION
    def select_runplan(self, runplan, ch=1, testcampaign=None):
        rp = self.make_runplan_string(runplan)
        tc = str(testcampaign) if testcampaign is not None else self.TestCampaigns[-1]
        if rp in self.AllRunPlans[tc]['rate_scan']:
            if tc not in self.Selection:
                self.Selection[tc] = {}
            self.Selection[tc][rp] = ch
        else:
            log_warning('The runplan {0} does not exist in {1}!'.format(rp, tc))

    def unselect_runplan(self, runplan, testcampaign=None):
        rp = self.make_runplan_string(runplan)
        tc = str(testcampaign) if testcampaign is not None else self.TestCampaigns[-1]
        try:
            self.Selection[tc].pop(rp)
        except KeyError:
            log_warning('The runplan {0} does not exist in {1}!'.format(rp, tc))

    def select_runplans_by_bias(self, value):
        self.clear_selection()
        for tc, vals in self.RunPlans.iteritems():
            for bias, rps in vals.iteritems():
                if abs(bias) == value:
                    for rp, ch in rps.iteritems():
                        self.select_runplan(rp, ch, tc)

    def clear_selection(self):
        self.Selection = {}

    def save_selection(self, name):
        file_path = self.get_program_dir() + self.MainConfigParser.get('MISC', 'runplan_selection_file')
        f = open(file_path, 'r+')
        selections = load(f)
        if self.Selection:
            selections[name] = self.Selection
        else:
            log_warning('Selection is empty!')
        f.seek(0)
        dump(selections, f, indent=2, sort_keys=True)
        f.truncate()
        f.close()
        self.Selections = selections

    # endregion

    @staticmethod
    def make_runplan_string(nr):
        nr = str(nr)
        return nr.zfill(2) if len(nr) <= 2 else nr.zfill(4)

    @staticmethod
    def get_ph_below_flux(mg, flux=80, keys=None):
        keys = ['gFullError', 'data'] if keys is None else keys
        try:
            for g in mg.GetListOfGraphs():
                if g.GetName() in keys:
                    return DiaScans.get_ph_below_flux(g, flux)
            log_warning('cannot find correct data {0}'.format([g.GetName() for g in mg.GetListOfGraphs()]))
        except AttributeError:
            g = mg
            n, x, y, ex, ey = get_graph_data(g)
            ey = [0] * n if not hasattr(g, 'GetEY') else ey
            xy = zip(x, y)
            xy_filtered = filter(lambda x1: x1[0] < flux, xy)
            mean = calc_mean(map(itemgetter(1), xy_filtered))
            ymin = min(map(lambda val, err: val - err, y, ey))
            ymax = max(map(lambda val, err: val + err, y, ey))
            return mean + (ymin, ymax)

    @staticmethod
    def scale_graph(mg, scale):
        try:
            mg.GetListOfGraphs()
            ymins, ymaxs = [], []
            for g in mg.GetListOfGraphs():
                g, ymin, ymax = DiaScans.scale_graph(g, scale)
                ymins.append(ymin)
                ymaxs.append(ymax)
            return mg, min(ymins), max(ymaxs)
        except AttributeError:
            g = mg
        n, x, y, ex, ey = get_graph_data(g)
        ey = [0] * n if g.GetName() in ['gLine', 'gFirst', 'gLast'] else ey
        y = map(lambda v: v * scale, y)
        ey = map(lambda v: v * scale, ey)
        for i in xrange(n):
            g.SetPoint(i, x[i], y[i])
            g.SetPointError(i, ex[i], ey[i])
        ymin = min(map(lambda val, err: val - err, y, ey))
        ymax = max(map(lambda val, err: val + err, y, ey))
        g.SetTitle('original' if scale == 1 else 'scaled by {0:3.2f}'.format(scale))
        return g, ymin, ymax

    def draw_rate_scans(self, show=False, pulser=False, include_zero=True, gridy=False, do_scale=True, draw_single_plots=False, scale_to=None, range_y=None):
        if not self.Selection:
            log_warning('Selection is empty!')
            return
        run_selections = self.load_run_selections()

        def scale_graphs(graphs, scale_to=None):
            print 'There are: {n} runs in the sample:'.format(n=len(graphs))
            i = 0
            biases = []
            for (sel, ch), (mg, mean_ph) in graphs.items():
                print ' ', i, sel.TESTCAMPAIGN, sel.SelectedBias, mean_ph
                biases.append(sel.SelectedBias)
                i += 1
            try:
                scale = float(scale_to)
                print 'scale', scale
                scale = scale, 1
            except:
                if len(graphs) == 1:
                    retval = 0
                if len(biases) == 2:
                    # print biases, biases[0], biases[1]
                    if biases[0] < 0 < biases[1]:
                        retval = 0
                    elif biases[0] > 0 > biases[1]:
                        retval = 1
                    else:
                        retval = -1
                while True:
                    try:
                        if retval < 0:
                            raise Exception()
                        i = int(retval)
                        scale = graphs.items()[i][1][1]
                        break
                    except:
                        retval = raw_input('Enter to which run the data should be scaled [0-{n}]: '.format(n=len(graphs) - 1))
                print 'data is scaled to run ', i, 'with ph', scale
                move_element(graphs, graphs.keys()[i], 0)
            ymins = []
            ymaxs = []
            for (sel, ch), (mg, mean_ph) in graphs.items():
                self.scale_factors[(sel, ch)] = scale[0] / mean_ph[0]
                mg, ymin, ymax = DiaScans.scale_graph(mg, scale[0] / mean_ph[0])
                mean_ph = mean_ph[:2] + (ymin, ymax)
                ymins.append(ymin)
                ymaxs.append(ymax)
            ymin = min(ymins)
            ymax = max(ymaxs)
            return graphs, ymin, ymax

        mg = TMultiGraph('mg_ph', '{dia} Rate Scans at {bias} V;Flux [kHz/cm^{{2}}]; pulse height [au]'.format(dia=self.DiamondName, bias=500))
        xndc = .47
        if do_scale:
            xndc = .2
        if not include_zero:
            nentries = len(run_selections)
            legend = self.make_legend(xndc, .2 + nentries * .05, nentries=nentries, scale=1., w=.7, x2=.94)
        else:
            legend = self.make_legend(xndc, .35, nentries=len(run_selections), scale=1., w=.7, x2=.94)
        legend.SetNColumns(4)
        # legend.SetX2NDC(.9)
        graphs = OrderedDict()
        legends = {}
        for sel, ch in run_selections.iteritems():
            # print 'get', ch, sel.Diamond, sel.TESTCAMPAIGN, sel.SelectedRunplan
            self.DiamondName = self.load_diamond(sel.Diamond)
            try:
                path = self.PickleDir + 'Ph_fit/PulseHeights_{tc}_{rp}_{dia}_{bin}.pickle'.format(tc=sel.TESTCAMPAIGN, rp=sel.SelectedRunplan, dia=self.DiamondName, bin=20000)
                if pulser:
                    path = self.PickleDir + 'Pulser/PulseHeights_{tc}_{rp}_{dia}.pickle'.format(tc=sel.TESTCAMPAIGN, rp=sel.SelectedRunplan, dia=self.DiamondName)
                f = open(path, 'r')
                mg_ph_ana = pickle.load(f)
                f.close()
            except Exception:
                Elementary(sel.TESTCAMPAIGN)
                ana = AnalysisCollection(sel, ch, self.verbose)
                mg_ph_ana = ana.draw_pulser_info(show=False, do_fit=False) if pulser else ana.draw_pulse_heights(show=False)
                ana.close_files()
            mean_ph = self.get_ph_below_flux(mg_ph_ana, flux=80)
            graphs[(sel, ch)] = (mg_ph_ana, mean_ph)
            l = self.make_legend(.65, .20, nentries=3)
            try:
                for g in mg_ph_ana.GetListOfGraphs():
                    if g.GetName() in ['gFullError', 'data']:
                        l.AddEntry(g, g.GetTitle(), 'pl')
                    elif g.GetName() == 'gStatError':
                        l.AddEntry(g, g.GetTitle(), 'l')
                    elif not g.GetName() == 'gLine':
                        l.AddEntry(g, g.GetTitle(), 'p')
            except:
                g = mg_ph_ana
                l.AddEntry(g, g.GetTitle(), 'pl')

            legends[(sel, ch)] = l
            self.ROOTObjects.append(l)

        if do_scale:
            graphs, ymin, ymax = scale_graphs(graphs, scale_to=scale_to)

        all_data = []
        for (sel, ch), (mg_ph_ana, scale) in graphs.iteritems():
            print_banner('CH: {0}\nScale: {1}'.format(ch, scale))
            resize_markers(mg_ph_ana, default_size=1, marker_sizes={'gFirst': 1.3, 'gLast': 1.3, 'gStatError': 0})
            if draw_single_plots and do_scale:
                y = ymin, ymax
                mg_y = y[0] * 1.3 - y[1] * .3
                delta_y = ymax - ymin
                y_range = increased_range(y, .2, .05)
                mg_y = y_range[0]
                self.format_histo(mg_ph_ana, y_range=y_range, y_off=1.75, x_off=1.3, x_tit='Flux [kHz/cm^{2}]', y_tit='pulse height [au]', do_marker=False)
                mg1 = mg_ph_ana.Clone()
                mg1.GetListOfGraphs()[0].SetLineColor(602)
                self.ROOTObjects.append(mg1)
                scale = self.scale_factors[(sel, ch)]
                hname = 'Combined{pre}{scale}PulseHeights_{dia}_{bias}_{tc}'.format(pre='Pulser' if pulser else '', dia=self.load_diamond(sel.Diamond), tc=sel.TESTCAMPAIGN,
                                                                                    scale='Scaled' if do_scale else'', bias=self.make_bias_string(sel.SelectedBias))
                hname = hname.replace('__', '_')
                hname = hname.replace('-', '_')

                runinfo = sel.get_runinfo(0 if ch == 1 else 3)
                if scale != 1:
                    legScale = self.make_legend(.70, .97, 1, scale=1.2)
                    legScale.AddEntry(None, 'Scaled by {:.2f}'.format(scale), '')
                    self.ROOTObjects.append(legScale)
                    draw_objects = [(legScale, '')]
                else:
                    draw_objects = None
                self.save_combined_pulse_heights(mg_ph_ana, mg1, legends[(sel, ch)], mg_y, show=True, name=hname, pulser_leg=None,
                                                 x_range=None, y_range=y_range, rel_y_range=None, run_info=runinfo, draw_objects=draw_objects)
                sel.run.scale_runinfo_legend(txt_size=.075, w=.35, h=0.1 / .268)
                self.save_plots(hname)
            bias = sel.SelectedBias
            color = self.get_next_color(bias, pulser)
            set_graph_color(mg_ph_ana, color, marker_size=0)
            resize_markers(mg_ph_ana, default_size=0, marker_sizes={'gFirst': 1.3, 'gLast': 1.3})
            self.ROOTObjects.append(mg_ph_ana)
            mg.Add(mg_ph_ana)
            tc = sel.print_testcampaign(pr=False)
            title = ''
            try:
                if pulser:
                    g = mg_ph_ana.GetListOfGraphs().FindObject('data')
                else:
                    g = mg_ph_ana.GetListOfGraphs().FindObject('gFullError')
                if g == None:
                    print [g.GetName() for g in mg_ph_ana.GetListOfGraphs()]
            except Exception as err:
                print log_warning(err)
                g = mg_ph_ana

            all_data.append(get_graph_data(g))
            # print all_data[-1]
            if g == None:
                print g, mg_ph_ana
                raise Exception
            if do_scale:
                title += g.GetTitle() + ', '
            else:
                title = ' '
            title3 = '{dia}'.format(dia=self.load_diamond(sel.Diamond))
            title4 = 'in {tc}, Bias'.format(tc=tc, )
            title2 = ' {bias:+5.0f} V'.format(tc=tc, bias=bias)
            title2 = title2.replace('-', '#minus ')
            title2 = title2.replace('+', '#plus ')
            legend.AddEntry(g, title, 'l')
            legend.AddEntry(None, title3, '')
            legend.AddEntry(None, title4, '')
            legend.AddEntry(None, title2, '')
        self.all_data = all_data
        tcs = '_'.join(self.Selection.keys())
        if include_zero:
            extension = 'Zero'
        else:
            extension = ''
        if do_scale:
            extension += 'Scaled'
        prefix = 'Pulser' if pulser else ''
        pname = 'Combined_{prefix}PH_{key}_RateScans{ext}_{tcs}'.format(tcs=tcs, ext=extension, prefix=prefix, key=self.Name).replace('-', '_')
        if self.DiamondName.replace('-', '_') not in pname: pname += '_' + self.DiamondName.replace('-', '_')
        pname = pname.replace('__', '_')
        self.format_histo(mg, draw_first=True, y_off=1.4, x_tit='Flux [kHz/cm^{2}]', y_tit='{0} Pulse Height [au]'.format('Pulser' if pulser else 'Signal'))
        mg.GetXaxis().SetLimits(3.5, 20e3)
        ymax = mg.GetYaxis().GetXmax()
        ymin = mg.GetYaxis().GetXmin()
        if range_y is None:
            if include_zero:
                range_y = [0, ymax * 1.2]
            else:
                range_y = [(ymin - .42 * (ymax - ymin)), (ymax + .00 * (ymax - ymin))]
        print 'Y Range:', range_y

        mg.SetMinimum(range_y[0])
        mg.SetMaximum(range_y[1])

        self.MainConfigParser.set('SAVE', 'short_name', 'True')
        legend.SetX2NDC(.94)

        draw_opt = 'A' if not pulser else 'APL'
        self.save_histo(mg, pname, lm=.14, draw_opt=draw_opt, l=legend, logx=True, gridy=gridy)

        return mg

    def draw_hysteresis_graph(self, scans, limits=None):
        limits = [0, 30, 80, 250, 800, 2000, 4000, 1e10] if limits is None else limits

        def get_bucket(x_val, lim):
            for j in xrange(len(lim) - 1):
                if lim[j] < x_val < lim[j + 1]:
                    return j
            raise Exception()

        def calc_weighted_diff(x_val, y_val):
            x_val = list(x_val)
            y_val = list(y_val)
            retval = [0] * 4
            retval[0] = ((x_val[0][0] + y_val[0][0]) / 2)
            retval[1] = sqrt(x_val[0][1] ** 2 + y_val[0][1] ** 2) / 2
            retval[2] = ((x_val[1][0] - y_val[1][0]) / 2)
            retval[3] = sqrt(x_val[1][1] ** 2 + y_val[1][1] ** 2) / 2
            return retval

        n = len(limits) - 1
        keys = scans.keys()
        data = [{}] * 4
        values = None
        for key, d in scans.iteritems():
            values = [[]] * n
            for x, y, ex, ey in zip(d['x'], d['y'], d['ex'], d['ey']):
                i = get_bucket(x, limits)
                values[i].append([(x, ex), (y, ey)])
            for v in values:
                vv = zip(*v)
                xx = zip(*vv[0])
                yy = zip(*vv[1])
                x = calc_mean(xx[0])
                y = calc_weighted_mean(yy[0], yy[1])
                i = values.index(v)
                data[i][key] = (x, y)

        g = TGraphErrors(len(values))
        g.SetName('gHysteresis')
        tit = 'Flux_{{{k0}}} #minus Flux_{{{k1}}}'.format(k0=keys[0], k1=keys[1])
        g.SetTitle(tit + ';flux[kHz/cm^{2}];' + tit + ' [au]')
        for d in data:
            x = d[keys[0]]
            y = d[keys[1]]
            val = calc_weighted_diff(x, y)
            i = data.index(d)
            g.SetPoint(i, val[0], val[2])
            g.SetPointError(i, val[1], val[3])
        self.format_histo(g, y_off=1.4, x_off=1.3, x_tit='Flux [kHz/cm^{2}]', y_tit='hysteresis: ' + tit + ' [au]', draw_first=True)
        pname = 'Hysteresis_{key}'.format(key=self.Name)
        self.draw_histo(g, pname, lm=.14, draw_opt='ALP', logx=True, gridy=True)
        g.GetYaxis().SetNdivisions(509)
        fit = TF1('fit', 'pol0', 0, g.GetXaxis().GetXmax())
        gStyle.SetOptFit(11)
        g.Fit(fit, 'QS')
        self.save_plots(pname)

    def create_up_down_scans(self, mg, pulser=False):
        scans = self.get_up_down_scans(mg)
        self.draw_hysteresis_graph(scans)
        graphs = {}
        mgg = TMultiGraph('mg_up_down', '{dia} Rate Scans at {bias} V;Flux [kHz/cm^{{2}}]; pulse height [au]'.format(dia=self.DiamondName, bias=500))
        xndc = .4

        legend = self.make_legend(xndc, .35, nentries=3, scale=1., w=.2)
        dia_names = self.get_diamond_names()
        biases = self.get_bias_voltages()
        bias_str = get_bias_root_string(biases)
        print 'diamond names', dia_names
        print 'biases', biases, bias_str
        legend.SetHeader('{names}, scaled, V: {bias}'.format(names=dia_names[0] if len(dia_names) == 1 else dia_names, bias=bias_str))
        for key, d in scans.iteritems():
            n = len(d['x'])
            gr = TGraphErrors(n)
            for i in range(n):
                gr.SetPoint(i, d['x'][i], d['y'][i])
                gr.SetPointError(i, d['ex'][i], d['ey'][i])
            gr.SetTitle('Flux ' + key)
            if key == 'up':
                gr.SetMarkerStyle(22)
                color = kRed
            elif key == 'down':
                gr.SetMarkerStyle(23)
                color = kBlue
            else:
                print 'cannot find', key
            gr.SetLineColor(color)
            gr.SetMarkerColor(color)
            graphs[key] = gr
            self.format_histo(gr, y_off=1.4, x_tit='Flux [kHz/cm^{2}]', y_tit='{0} Pulse Height [au]'.format('Pulser' if pulser else 'Signal'), color=color)
            mgg.Add(gr, 'p')
            legend.AddEntry(gr, gr.GetTitle(), 'lp')
        self.ROOTObjects.append(graphs)
        self.MainConfigParser.set('SAVE', 'short_name', 'True')
        pname = 'Combined_UpDown_PH_RateScans_{key}'.format(key=self.Name).replace('-', '_')
        dia = '_'.join(dia_names).replace('-', '_')
        if dia not in pname:
            pname += '_' + dia
        pname = pname.replace('__', '_')
        draw_opt = 'A'
        if pulser:
            draw_opt += 'PL'
        self.format_histo(mgg, y_off=1.4, x_off=1.3, x_tit='Flux [kHz/cm^{2}]', y_tit='{0} Pulse Height [au]'.format('Pulser' if pulser else 'Signal'), draw_first=True)
        self.draw_histo(mgg, pname, lm=.14, draw_opt=draw_opt, l=legend, logx=True)
        ymin = mgg.GetYaxis().GetXmin()
        ymax = mgg.GetYaxis().GetXmax()
        mgg.SetMinimum(ymin - .3 * (ymax - ymin))
        legend.SetX2NDC(.94)
        self.ROOTObjects.append(
            self.save_plots(pname, self.save_dir)
        )
        return mgg, scans

    @staticmethod
    def get_up_down_scans(mg, keys=None):
        keys = ['gFullError', 'data'] if keys is None else keys
        scans = {}
        for i in ['up', 'down']:
            scans[i] = {
                'x': [],
                'y': [],
                'ex': [],
                'ey': []
            }
        for g in mg.GetListOfGraphs():
            if g.GetName() not in keys:
                continue
            n, x, y, ex, ey = get_graph_data(g)
            if n < 2:
                continue
            if x[0] < x[1]:
                key = 'up'
            else:
                key = 'down'
            i = 0
            while True:
                scans[key]['x'].append(x[i])
                scans[key]['y'].append(y[i])
                scans[key]['ex'].append(ex[i])
                scans[key]['ey'].append(ey[i])
                if i == n - 1:
                    break
                if x[i] < x[i + 1] and key is not 'up':
                    key = 'up'
                    # print 'changed to up', x[i], x[i + 1]
                elif x[i] > x[i + 1] and key is not 'down':
                    key = 'down'
                    # print 'changed to down', x[i], x[i + 1]
                else:
                    i += 1
        return scans

    def load_run_selections(self, redo=False):
        if self.RunSelections is not None and not redo:
            return self.RunSelections
        run_selections = OrderedDict()
        vals = OrderedDict()
        for tc, rps in sorted(self.Selection.iteritems()):
            vals[tc] = {}
            for rp, chs in sorted(rps.iteritems()):
                if type(chs) is not list:
                    chs = [chs]
                for ch in chs:
                    sel = RunSelection(tc)
                    sel.select_runs_from_runplan(rp, ch=ch)
                    self.log_info('Loaded runplan {rp} of testcampaign {tc} and ch {ch} ({dia})'.format(rp=rp.rjust(4),
                                                                                                        tc=datetime.strptime(tc, '%Y%m').strftime('%b %Y'), ch=ch, dia=sel.SelectedDiamond))
                    run_selections[sel] = ch
        sorted_sel = OrderedDict()
        for i, sel in enumerate(run_selections.iterkeys()):
            vals[sel.TESTCAMPAIGN][sel.SelectedBias] = i
        order = [i for val in vals.itervalues() for bias, i in sorted(val.iteritems(), reverse=True)]
        for i in order:
            sorted_sel[run_selections.keys()[i]] = run_selections.values()[i]
        self.RunSelections = sorted_sel
        return sorted_sel

    def create_combined_plots(self, flux_up_down=False, scaled=True):
        mg = self.draw_rate_scans(include_zero=False, do_scale=scaled, pulser=False, draw_single_plots=True)
        if flux_up_down and scaled:
            mg, scan = self.create_up_down_scans(mg)
            self.draw_hysteresis_graph(scan)
        self.draw_rate_scans(include_zero=False, do_scale=scaled, pulser=True, draw_single_plots=True)

    def plots_for_felix(self):
        pass
        for key in ['poly-B2_irradiated', 'poly-B2_unirradiated', 'poly-D']:
            self.set_selection(key)
            self.draw_rate_scans(include_zero=True, do_scale=False)

    def show_selections(self):
        print 'The following selections exists:'
        for key, sel in self.Selections.items():
            print '* "{key}": {sel}'.format(key=key, sel=sel)

    def draw_collimator_settings(self, show=True):
        h = TH2F('h_cs', 'Collimator Settings', 125, 50, 300, 75, 0, 150)
        for tc in self.TestCampaigns:
            for run, data in self.RunInfos[tc].iteritems():
                try:
                    h.Fill(data['fs11'], data['fs13'])
                except KeyError:
                    pass
        self.format_histo(h, x_tit='fs11', y_tit='fsh13', y_off=1.3, stats=0, z_off=1.1, z_tit='Number of Entries', z_range=[0, 80])
        self.save_histo(h, 'CollimatorSettings', show, draw_opt='colz', lm=.12, rm=.16)

    def draw_flux_vs_collimators(self, show=True):
        gr = TGraph2DErrors()
        gr.SetNameTitle('gr_fc', 'Flux Vs. Collimators')
        col_settings = Counter([(data['fs11'], data['fs13']) for tc in self.TestCampaigns for data in self.RunInfos[tc].itervalues() if 'fs11' in data and data['fs11'] > 0])
        i = 0
        for col, nr in col_settings.iteritems():
            if nr > 10:
                flux_fit = z.draw_flux_distribution(col[0], col[1], show=False)
                if flux_fit is not None:
                    gr.SetPoint(i, col[0], col[1], flux_fit.Parameter(1))
                    gr.SetPointError(i, 0, 0, flux_fit.Parameter(2))
                    i += 1
        self.draw_histo(gr, 'FluxVsCollimators', show, draw_opt='surf1', lm=.15, phi=17, theta=35)
        self.format_histo(gr, x_tit='fs11', x_off=1.3, y_tit='fsh13', y_off=1.9, stats=0, z_off=1.9, z_tit='Flux kHz/cm^{2}', markersize=2, y_range=[0, 130])
        self.save_plots('FluxVsCollimators', show=show, prnt=False)
        h = gr.Clone()
        h.Draw('samep')
        self.ROOTObjects.append(h)
        self.save_plots('FluxVsCollimators', show=show)

    def draw_flux_variations(self, show=True, rel_sigma=False):
        gr = self.make_tgrapherrors('gr_fd', 'Flux Deviations')
        col_settings = Counter([(data['fs11'], data['fs13']) for tc in self.TestCampaigns for data in self.RunInfos[tc].itervalues() if 'fs11' in data and data['fs11'] > 0])
        i = 0
        for col, nr in sorted(col_settings.iteritems()):
            if nr > 30:
                flux_fit = z.draw_flux_distribution(col[0], col[1], show=False)
                if flux_fit is not None:
                    gr.SetPoint(i, flux_fit.Parameter(1), flux_fit.Parameter(2) if not rel_sigma else flux_fit.Parameter(2) / flux_fit.Parameter(1))
                    yerr = flux_fit.ParError(2) + .5 * flux_fit.Parameter(2)
                    if rel_sigma:
                        yerr = flux_fit.Parameter(2) / flux_fit.Parameter(1) * sqrt(sum([((flux_fit.ParError(j) + .5 * flux_fit.Parameter(2) if rel_sigma else 0) / flux_fit.Parameter(j)) ** 2
                                                                                         for j in xrange(1, 3)]))
                    gr.SetPointError(i, flux_fit.ParError(1), yerr)
                    l1 = self.draw_tlatex(gr.GetX()[i] * 1.05, gr.GetY()[i], '{0}/{1}'.format(make_col_str(col[0]), make_col_str(col[1])), color=1, align=10, size=.03)
                    gr.GetListOfFunctions().Add(l1)
                    i += 1
        self.format_histo(gr, x_tit='Mean Flux [au]', y_tit='{0}Sigma [au]'.format('Relative ' if rel_sigma else ''), y_off=1.3)
        self.draw_histo(gr, 'FluxVariations', show, draw_opt='alp', logx=True, logy=not rel_sigma, lm=.12)
        gr.GetXaxis().SetLimits(gr.GetX()[0] / 2, gr.GetX()[gr.GetN() - 1] * 4)
        self.save_plots('FluxVariations{0}'.format('Rel' if rel_sigma else ''), show=show)

    def draw_flux_distribution(self, fs11, fsh13, tc=None, do_fit=True, show=True, run_thr=None):
        values = []
        for tc in self.TestCampaigns if tc is None else [tc]:
            for run, data in sorted(self.RunInfos[tc].iteritems()):
                info_run = Run(run_number=run, test_campaign=tc, load_tree=False)
                if run_thr is not None:
                    if run_thr > 0 and int(run) < run_thr:
                        continue
                    elif run_thr < 0 and int(run) > abs(run_thr):
                        continue
                try:
                    if data['fs11'] == fs11 and data['fs13'] == fsh13:
                        flux = info_run.calc_flux()
                        # print tc, run, flux
                        values.append(flux) if flux > 1 else do_nothing()
                except KeyError:
                    pass
        if not values:
            return
        spread = max(values) - min(values)
        self.set_root_output(False)
        h = TH1F('h_fd', 'Flux Distribution for {0}/{1}'.format(fs11, fsh13), int(sqrt(len(values))) + 5, min(values) - .2 * spread, max(values) + .2 * spread)
        for val in values:
            h.Fill(val)
        set_statbox(only_fit=True, w=.25) if do_fit else do_nothing()
        self.format_histo(h, x_tit='Flux in kHz/cm^{2}', y_tit='Number of Entries', y_off=1.3, stats=0 if not do_fit else 1)
        self.draw_histo(h, '', show)
        fit = None
        if do_fit:
            h.SetName('Fit Results')
            self.set_root_output(show)
            fit = h.Fit('gaus', 'qs')
        self.save_plots('FluxDistribution{0}_{1}'.format(int(fs11), int(fsh13)), show=show)
        return fit

    def draw_dia_rate_scans(self):
        run_selections = self.load_run_selections()
        biases = self.get_bias_voltages()
        bias_str = ' at {bias} V'.format(bias=biases[0]) if len(biases) == 1 else ''
        mg = TMultiGraph('mg_ph', '{dia} Rate Scans{b};Flux [kHz/cm^{{2}}]; pulse height [au]'.format(dia=self.DiamondName, b=bias_str))
        legend = self.make_legend(.8, .4, nentries=4, felix=True)
        legend.SetNColumns(2) if len(biases) > 1 else do_nothing()
        colors = [4, 419, 2, 800]
        tits = [make_irr_string(v, p) for v, p in [(0, 0), (5, 14), (1.5, 15)]]
        for i, (sel, ch) in enumerate(run_selections.iteritems()):
            path = self.make_pickle_path('Ph_fit', 'PulseHeights', sel.SelectedRunplan, self.DiamondName, 10000, sel.TESTCAMPAIGN)
            try:
                f = open(path, 'r')
                mg_ph_ana = pickle.load(f)
                f.close()
            except IOError:
                print 'Did not find', path
                Elementary(sel.TESTCAMPAIGN)
                ana = AnalysisCollection(sel, ch, self.verbose)
                mg_ph_ana = ana.draw_pulse_heights(show=False)
                ana.close_files()
            for g in mg_ph_ana.GetListOfGraphs():
                self.format_histo(g, color=colors[i], markersize=2, lw=2)
                # if g.GetName() == 'gFirst':
                #     self.format_histo(g, color=1, marker=26, markersize=2)
                # elif g.GetName() == 'gLast':
                #     self.format_histo(g, color=1, marker=23, markersize=2)
            legend.AddEntry(mg_ph_ana.GetListOfGraphs()[0], tits[i], 'lp')
            legend.AddEntry(0, get_bias_root_string(sel.SelectedBias), '') if len(biases) > 1 else do_nothing()
            mg.Add(mg_ph_ana)
        x_vals = sorted([gr.GetX()[i] for gr in mg.GetListOfGraphs() for i in xrange(gr.GetN())])
        y_vals = sorted([gr.GetY()[i] for gr in mg.GetListOfGraphs() for i in xrange(gr.GetN())])
        self.format_histo(mg, draw_first=True, y_tit='Pulse Height [au]', y_range=[0, y_vals[-1] * 1.1], tit_size=.05, lab_size=.05, y_off=.91, x_off=1.2)
        mg.GetXaxis().SetLimits(x_vals[0] * 0.8, x_vals[-1] * 3)
        self.save_histo(mg, 'DiaScans{dia}'.format(dia=make_dia_str(self.DiamondName)), draw_opt='a', logx=True, l=legend, x_fac=1.6, lm=.092, bm=.12, gridy=True)


if __name__ == '__main__':
    main_parser = ArgumentParser()
    main_parser.add_argument('dia', nargs='?', default='II6-97')
    main_parser.add_argument('-tcs', nargs='?', default=None)
    args = main_parser.parse_args()
    print args
    print_banner('STARTING DIAMOND RATE SCAN COLLECTION OF DIAMOND {0}'.format(args.dia))

    z = DiaScans(args.dia, args.tcs, verbose=True)
<<<<<<< HEAD
    z.set_selection('poly-B2')
=======
    z.set_selection('poly-B')
>>>>>>> d3224754
    if False:
        for key_, s in z.Selections.items():
            print_banner('STARTING SELECTION {0}'.format(key_))
            z.set_selection(key_)
            z.create_combined_plots()
            if key_ in ['poly-D', 'poly-B2_irradiated']:
                z.create_combined_plots(flux_up_down=True)
    # z.set_selection('poly-B2')
    # if raw_input('press y for creating all plots').lower() == 'y':
    #     for key in ['poly-B2_irradiated',  # ,'poly-B2_unirradiated',
    #                 'poly-D'
    #                 ]:
    #         z.set_selection(key)
    #         mg = z.draw_rate_scans(include_zero=False, do_scale=True, pulser=False, draw_single_plots=True)
    #         mg, scan = z.create_up_down_scans(mg)
    #         # z.create_combined_plots(flux_up_down=True)
    #         # z.create_combined_plots(scaled=False)
    # z.set_selection('ext_neg_pulser_neg_pol')
    # z.create_combined_plots()
    # for key in [#'S129','S129_201510',
    #        'S129_n500','poly-B2']:
    #    z.set_selection(key)
    #    z.create_combined_plots()
    #    z.create_combined_plots(scaled=False)
    #    z.draw_rate_scans(include_zero=True,do_scale=False)
    # z.set_selection(u'ext_neg_pulser_neg_pol')
    # z.draw_rate_scans(pulser=True,do_scale=True,include_zero=False,reset_colors=False)
    # z.set_selection('ext_pul_pos_pol')
    #         # z.used_colors=[kGreen, kCyan, kViolet]
    #         # scale = raw_input('scale to:')
    #         # z.draw_rate_scans(pulser=True,do_scale=True,include_zero=False,reset_colors=False,scale_to=scale)<|MERGE_RESOLUTION|>--- conflicted
+++ resolved
@@ -823,11 +823,7 @@
     print_banner('STARTING DIAMOND RATE SCAN COLLECTION OF DIAMOND {0}'.format(args.dia))
 
     z = DiaScans(args.dia, args.tcs, verbose=True)
-<<<<<<< HEAD
     z.set_selection('poly-B2')
-=======
-    z.set_selection('poly-B')
->>>>>>> d3224754
     if False:
         for key_, s in z.Selections.items():
             print_banner('STARTING SELECTION {0}'.format(key_))
